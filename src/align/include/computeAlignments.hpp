/**
 * @file    computeAlignments.hpp
 * @brief   logic for generating alignments when given mashmap 
 *          mappings as input
 * @author  Chirag Jain <cjain7@gatech.edu>
 */

#ifndef COMPUTE_ALIGNMENTS_HPP 
#define COMPUTE_ALIGNMENTS_HPP

#include <vector>
#include <algorithm>
#include <fstream>
#include <sstream>
#include <zlib.h>
#include <cassert>
#include <thread>
#include <memory>
#include <htslib/faidx.h>

//Own includes
#include "align/include/align_types.hpp"
#include "align/include/align_parameters.hpp"
#include "map/include/base_types.hpp"
#include "map/include/commonFunc.hpp"

//External includes
#include "common/wflign/src/wflign.hpp"
#include "common/atomic_queue/atomic_queue.h"
#include "common/seqiter.hpp"
#include "common/progress.hpp"
#include "common/utils.hpp"

namespace align
{

  long double float2phred(long double prob) {
    if (prob == 1)
        return 255;  // guards against "-0"
    long double p = -10 * (long double) log10(prob);
    if (p < 0 || p > 255) // int overflow guard
        return 255;
    else
        return p;
  }

  struct seq_record_t {
      MappingBoundaryRow currentRecord;
      std::string mappingRecordLine;
      std::shared_ptr<std::string> qSequence;
      seq_record_t(const MappingBoundaryRow& c, const std::string& r, const shared_ptr<std::string>& q)
          : currentRecord(c)
          , mappingRecordLine(r)
          , qSequence(q)
          { }
  };
  // load into this
  typedef atomic_queue::AtomicQueue<seq_record_t*, 2 << 16> seq_atomic_queue_t;
  // results into this, write out
  typedef atomic_queue::AtomicQueue<std::string*, 2 << 16> paf_atomic_queue_t;

  /**
   * @class     align::Aligner
   * @brief     compute alignments and generate sam output
   *            from mashmap mappings
   */
  class Aligner
  {
    private:

      //algorithm parameters
      const align::Parameters &param;

      refSequenceMap_t refSequences;
      std::vector<faidx_t*> faidxs;

    public:
      /**
       * @brief                 destructor, cleans up faidx index
       */
      ~Aligner()
      {
          for (auto& faid : this->faidxs) {
              fai_destroy(faid);
          }
      }

      /**
       * @brief                 constructor, also reads reference sequences
       * @param[in] p           algorithm parameters
       */
      explicit Aligner(const align::Parameters &p) :
        param(p)
      {
          this->getRefSequences();
      }

      /**
       * @brief                 compute alignments
       */
      void compute()
      {
        this->computeAlignments();
      }

      /**
       * @brief       parse mashmap row sequence
       * @param[in]   mappingRecordLine
       * @param[out]  currentRecord
       */
      inline static void parseMashmapRow(const std::string &mappingRecordLine, MappingBoundaryRow &currentRecord)
      {
        std::stringstream ss(mappingRecordLine); // Insert the string into a stream
        std::string word; // Have a buffer string

        vector<std::string> tokens; // Create vector to hold our words

        while (ss >> word)
          tokens.push_back(word);

        //We expect and need at least these many values in a mashmap mapping
        assert(tokens.size() >= 9);

        // Extract the mashmap identity from the string
        const vector<string> mm_id_vec = skch::CommonFunc::split(tokens[12], ':');
        // if the estimated identity is missing, avoid assuming too low values
        const float mm_id = wfmash::is_a_number(mm_id_vec.back()) ? std::stof(mm_id_vec.back())/(float) 100.0 : skch::fixed::percentage_identity; // divide by 100 for consistency with block alignment

        //Save words into currentRecord
        {
            currentRecord.qId = tokens[0];
            currentRecord.qStartPos = std::stoi(tokens[2]);
            currentRecord.qEndPos = std::stoi(tokens[3]);
            currentRecord.strand = (tokens[4] == "+" ? skch::strnd::FWD : skch::strnd::REV);
            currentRecord.refId = tokens[5];
            currentRecord.rStartPos = std::stoi(tokens[7]);
            currentRecord.rEndPos = std::stoi(tokens[8]);
            currentRecord.mashmap_estimated_identity = mm_id;
        }
      }

  private:

      /**
       * @brief                 parse and save all the reference sequences
       */
      void getRefSequences() {
          auto& nthreads = param.threads;
          assert(param.refSequences.size() == 1);
          auto& filename = param.refSequences.front();
          for (int i = 0; i < nthreads; ++i) {
              auto faid = fai_load(filename.c_str());
              faidxs.push_back(faid);
          }
      }

      /**
       * @brief                 parse query sequences and mashmap mappings
       *                        to compute sequence alignments
       */
      void computeAlignments()
      {
          uint64_t total_seqs = 0;

          // Count the number of mapped bases to align
          uint64_t total_alignment_length = 0;
          {
              std::ifstream mappingListStream(param.mashmapPafFile);
              std::string mappingRecordLine;
              MappingBoundaryRow currentRecord;

              while(!mappingListStream.eof()) {
                  std::getline(mappingListStream, mappingRecordLine);
                  if (!mappingRecordLine.empty()) {
                      parseMashmapRow(mappingRecordLine, currentRecord);
                      total_alignment_length += currentRecord.qEndPos - currentRecord.qStartPos;
                  }
              }
          }

          progress_meter::ProgressMeter progress(total_alignment_length, "[wfmash::align::computeAlignments] aligned");

          // input atomic queue
          seq_atomic_queue_t seq_queue;
          // output atomic queues
          paf_atomic_queue_t paf_queue, tsv_queue;
          // flag when we're done reading
          std::atomic<bool> reader_done;
          reader_done.store(false);

          auto& nthreads = param.threads;
          //for (

          // atomics to record if we're working or not
          std::vector<std::atomic<bool>> working(nthreads);
          for (auto& w : working) {
              w.store(true);
          }

          // reader picks up candidate alignments from input
          auto reader_thread =
              [&]() {
                  //Parse query sequences
                  for(const auto &fileName : param.querySequences)
                  {
//#define DEBUG true
#ifdef DEBUG
                      std::cerr << "INFO, align::Aligner::computeAlignments, parsing query sequences in file " << fileName << std::endl;
#endif

                      //Open mashmap output file
                      std::ifstream mappingListStream(param.mashmapPafFile);
                      std::string mappingRecordLine;
                      MappingBoundaryRow currentRecord;

                      seqiter::for_each_seq_in_file(
                          fileName,
                          [&](const std::string& qSeqId,
                              const std::string& _seq) {
                              ++total_seqs;

                              uint64_t rank_mapping = 0;

                              // copy our input into a shared ptr
                              std::shared_ptr<std::string> seq(new std::string(_seq));
                              // todo: offset_t is an 32-bit integer, which could cause problems
                              skch::offset_t len = seq->length();
                              // upper-case our input and make sure it's canonical DNA (for WFA)
                              skch::CommonFunc::makeUpperCaseAndValidDNA((char*)seq->c_str(), len);
                              // todo maybe this should change to some kind of unique pointer?
                              // something where we can GC it when we're done aligning to it
                              //std::string qSequence = seq;
                              //std::cerr << seq << std::endl;

                              //Check if all mapping records are processed already
                              while(!mappingListStream.eof() && mappingRecordLine.empty()) {
                                  //Read first record from mashmap output file during first iteration
                                  std::getline(mappingListStream, mappingRecordLine);
                              }

                              if( !mappingRecordLine.empty() ) {
                                  parseMashmapRow(mappingRecordLine, currentRecord);

                                  //Check if mapping query id matches current query sequence id
                                  if(currentRecord.qId == qSeqId)
                                  {
                                      //Queue up this query record
                                      auto q = new seq_record_t(currentRecord, mappingRecordLine, seq);
                                      q->currentRecord.rankMapping = rank_mapping++;
                                      seq_queue.push(q);

                                      //Check if more mappings have same query sequence id
                                      while(std::getline(mappingListStream, mappingRecordLine))
                                      {
                                          parseMashmapRow(mappingRecordLine, currentRecord);

                                          if(currentRecord.qId != qSeqId)
                                          {
                                              //Break the inner loop to read query sequence
                                              break;
                                          }
                                          else
                                          {
                                              auto q = new seq_record_t(currentRecord, mappingRecordLine, seq);
                                              q->currentRecord.rankMapping = rank_mapping++;
                                              seq_queue.push(q);
                                          }
                                      }
                                  }
                              }
                          });

                      mappingListStream.close();

                  }
                  reader_done.store(true);
              };

          // helper to check if we're still aligning
          auto still_working =
              [&](const std::vector<std::atomic<bool>>& working) {
                  bool ongoing = false;
                  for (auto& w : working) {
                      ongoing = ongoing || w.load();
                  }
                  return ongoing;
              };

          // writer, picks output from queue and writes it to our output stream
          std::ofstream outstrm(param.pafOutputFile, ios::app);

          auto writer_thread =
              [&]() {
                  while (true) {
                      std::string* paf_lines = nullptr;
                      if (!paf_queue.try_pop(paf_lines)
                          && !still_working(working)) {
                          break;
                      } else if (paf_lines != nullptr) {
                          outstrm << *paf_lines;
                          delete paf_lines;
                      } else {
                          std::this_thread::sleep_for(100ns);
                      }
                  }
              };

          auto writer_thread_tsv =
                  [&]() {
              if (!param.tsvOutputPrefix.empty()) {
                  uint64_t num_alignments_completed = 0;

                  while (true) {
                      std::string* tsv_lines = nullptr;
                      if (!tsv_queue.try_pop(tsv_lines)
                      && !still_working(working)) {
                          break;
                      } else if (tsv_lines != nullptr) {
                          std::ofstream ofstream_tsv(param.tsvOutputPrefix + std::to_string(num_alignments_completed++) + ".tsv");
                          ofstream_tsv << *tsv_lines;
                          ofstream_tsv.close();

                          delete tsv_lines;
                      } else {
                          std::this_thread::sleep_for(100ns);
                      }
                  }
              }
          };

          // worker, takes candidate alignments and runs wfa alignment on them
          auto worker_thread = 
              [&](uint64_t tid,
                  std::atomic<bool>& is_working) {
                  is_working.store(true);
                  while (true) {
                      seq_record_t* rec = nullptr;
                      if (!seq_queue.try_pop(rec)
                          && reader_done.load()) {
                          break;
                      } else if (rec != nullptr) {
                          std::stringstream output;
                          std::stringstream output_tsv;
                          doAlignment(output, output_tsv,
                                      rec->currentRecord,
                                      rec->mappingRecordLine,
                                      rec->qSequence, tid);
                          progress.increment(rec->currentRecord.qEndPos - rec->currentRecord.qStartPos);

                          auto* paf_rec = new std::string(output.str());
                          if (!paf_rec->empty()) {
                              paf_queue.push(paf_rec);
                          } else {
                              delete paf_rec;
                          }

                          auto* tsv_rec = new std::string(output_tsv.str());
                          if (!tsv_rec->empty()) {
                              tsv_queue.push(tsv_rec);
                          } else {
                              delete tsv_rec;
                          }

                          delete rec;
                      } else {
                          std::this_thread::sleep_for(100ns);
                      }
                  }
                  is_working.store(false);
              };

          // launch reader
          std::thread reader(reader_thread);
          // launch PAF/SAM writer
          std::thread writer(writer_thread);
          // launch TSV writer
          std::thread writer_tsv(writer_thread_tsv);
          // launch workers
          std::vector<std::thread> workers; workers.reserve(nthreads);
          for (uint64_t t = 0; t < nthreads; ++t) {
              workers.emplace_back(worker_thread,
                                   t,
                                   std::ref(working[t]));
          }

          // wait for reader and workers to complete
          reader.join();
          for (auto& worker : workers) {
              worker.join();
          }
          // and finally the writer
          writer.join();
          writer_tsv.join();

          progress.finish();
          std::cerr << "[wfmash::align::computeAlignments] "
                    << "count of mapped reads = " << total_seqs
                    << ", total aligned bp = " << total_alignment_length << std::endl;
      }

        /**
       * @brief                           compute alignment using WFA
       * @param[in]   currentRecord       mashmap mapping parsed information
       * @param[in]   mappingRecordLine   mashmap mapping output raw string
       * @param[in]   qSequence           query sequence
       * @param[in]   outstrm             output stream
       */
      void doAlignment(
              std::stringstream& output,
              std::stringstream& output_tsv,
              MappingBoundaryRow &currentRecord,
              const std::string &mappingRecordLine,
              const std::shared_ptr<std::string> &qSequence,
              uint64_t tid) {

#ifdef DEBUG
        std::cerr << "INFO, align::Aligner::doAlignment, aligning mashmap record: " << mappingRecordLine << std::endl;
#endif

        //Obtain reference substring for this mapping
        // htslib caches are not threadsafe! so we use a thread-specific faidx_t
        faidx_t* faid = faidxs[tid];
        const int64_t ref_size = faidx_seq_len(faid, currentRecord.refId.c_str());

        // Take flanking sequences to support head/tail patching due to noisy (inaccurate) mapping boundaries
        const uint64_t head_padding = currentRecord.rStartPos >= param.wflign_max_len_minor ? param.wflign_max_len_minor : currentRecord.rStartPos;
        const uint64_t tail_padding = ref_size - currentRecord.rEndPos >= param.wflign_max_len_minor ? param.wflign_max_len_minor : ref_size - currentRecord.rEndPos;

        int64_t got_seq_len = 0;
        char * ref_seq = faidx_fetch_seq64(
                faid, currentRecord.refId.c_str(),
                currentRecord.rStartPos - head_padding,
                currentRecord.rEndPos + tail_padding,
                &got_seq_len
                );

        // hack to make it 0-terminated as expected by WFA
        ref_seq[got_seq_len] = '\0';

        // upper-case our input and make sure it's canonical DNA (for WFA)
        skch::CommonFunc::makeUpperCaseAndValidDNA(ref_seq, got_seq_len);

        // Shift the pointer to the currentRecord.rStartPos position
        ref_seq = ref_seq + head_padding;

        skch::offset_t refLen = currentRecord.rEndPos - currentRecord.rStartPos;

        //Define query substring for this mapping
        const char* queryRegion = qSequence->c_str();  //initially point to beginning
        const auto& querySize = qSequence->size();
        skch::offset_t queryLen = currentRecord.qEndPos - currentRecord.qStartPos;
        queryRegion += currentRecord.qStartPos;

        char* queryRegionStrand = new char[queryLen+1];

        if(currentRecord.strand == skch::strnd::FWD) {
          strncpy(queryRegionStrand, queryRegion, queryLen);    //Copy the same string
        } else {
          skch::CommonFunc::reverseComplement(queryRegion, queryRegionStrand, queryLen); //Reverse complement
        }

        assert(queryLen <= querySize);

        //Compute alignment
#ifdef DEBUG
        std::cerr << "INFO, align::Aligner::doAlignment, WFA execution starting, query region length = " << queryLen
          << ", reference region length= " << refLen << ", edit distance limit= " << editDistanceLimit << std::endl; 
#endif

        // To distinguish split alignment in SAM output format (currentRecord.rankMapping == 0 to avoid the suffix in there is just one alignment for the query)
        const std::string query_name_suffix = param.split && param.sam_format ? "_" + std::to_string(currentRecord.rankMapping) : "";

<<<<<<< HEAD
        wflign::wavefront::WFlign* wflign = new wflign::wavefront::WFlign(
				param.wflambda_segment_length,
				param.min_identity,
				17 /*param.kmerSize*/,
				param.wfa_mismatch_score,
				param.wfa_gap_opening_score,
				param.wfa_gap_extension_score,
				param.wflambda_min_wavefront_length,
				param.wflambda_max_distance_threshold,
				currentRecord.mashmap_estimated_identity,
				param.wflign_mismatch_score,
				param.wflign_gap_opening_score,
				param.wflign_gap_extension_score,
				param.wflign_max_mash_dist,
				param.wflign_max_len_major,
				param.wflign_max_len_minor,
				param.wflign_erode_k);
        wflign->set_output(
                &output,
                !param.tsvOutputPrefix.empty(),
                &output_tsv,
                true, // merge alignments
                param.emit_md_tag,
                !param.sam_format,
                param.no_seq_in_sam);
        wflign->wflign_affine_wavefront(
        		currentRecord.qId + query_name_suffix,
				queryRegionStrand,
				querySize,
				currentRecord.qStartPos,
				queryLen,
				currentRecord.strand != skch::strnd::FWD,
				currentRecord.refId,
				ref_seq,
				ref_size,
				currentRecord.rStartPos,
				refLen);

        delete wflign;
=======
        wflign::wavefront::wflign_affine_wavefront(
            output,
            !param.tsvOutputPrefix.empty(), output_tsv,
            param.prefix_wavefront_plot_in_png, param.wfplot_max_size,
            true, // merge alignments
            param.emit_md_tag,
            !param.sam_format, param.no_seq_in_sam,
            currentRecord.qId + query_name_suffix, queryRegionStrand, querySize, currentRecord.qStartPos, queryLen,
            currentRecord.strand != skch::strnd::FWD,
            currentRecord.refId, ref_seq, ref_size, currentRecord.rStartPos, refLen,
            param.wflambda_segment_length,
            param.min_identity,
            17 /*param.kmerSize*/,
            param.wfa_mismatch_score,
            param.wfa_gap_opening_score,
            param.wfa_gap_extension_score,
            param.wflambda_min_wavefront_length,
            param.wflambda_max_distance_threshold,
            currentRecord.mashmap_estimated_identity,
            param.wflign_mismatch_score,
            param.wflign_gap_opening_score,
            param.wflign_gap_extension_score,
            param.wflign_max_mash_dist,
            param.wflign_max_len_major,
            param.wflign_max_len_minor,
            param.wflign_erode_k);

>>>>>>> 017afc5a
        delete [] queryRegionStrand;

        // Re-shift the pointer to the malloc()-ed address
        ref_seq = ref_seq - head_padding;

        free(ref_seq);
      }
  };
}


#endif<|MERGE_RESOLUTION|>--- conflicted
+++ resolved
@@ -470,7 +470,6 @@
         // To distinguish split alignment in SAM output format (currentRecord.rankMapping == 0 to avoid the suffix in there is just one alignment for the query)
         const std::string query_name_suffix = param.split && param.sam_format ? "_" + std::to_string(currentRecord.rankMapping) : "";
 
-<<<<<<< HEAD
         wflign::wavefront::WFlign* wflign = new wflign::wavefront::WFlign(
 				param.wflambda_segment_length,
 				param.min_identity,
@@ -492,6 +491,8 @@
                 &output,
                 !param.tsvOutputPrefix.empty(),
                 &output_tsv,
+                param.prefix_wavefront_plot_in_png,
+                param.wfplot_max_size,
                 true, // merge alignments
                 param.emit_md_tag,
                 !param.sam_format,
@@ -510,35 +511,6 @@
 				refLen);
 
         delete wflign;
-=======
-        wflign::wavefront::wflign_affine_wavefront(
-            output,
-            !param.tsvOutputPrefix.empty(), output_tsv,
-            param.prefix_wavefront_plot_in_png, param.wfplot_max_size,
-            true, // merge alignments
-            param.emit_md_tag,
-            !param.sam_format, param.no_seq_in_sam,
-            currentRecord.qId + query_name_suffix, queryRegionStrand, querySize, currentRecord.qStartPos, queryLen,
-            currentRecord.strand != skch::strnd::FWD,
-            currentRecord.refId, ref_seq, ref_size, currentRecord.rStartPos, refLen,
-            param.wflambda_segment_length,
-            param.min_identity,
-            17 /*param.kmerSize*/,
-            param.wfa_mismatch_score,
-            param.wfa_gap_opening_score,
-            param.wfa_gap_extension_score,
-            param.wflambda_min_wavefront_length,
-            param.wflambda_max_distance_threshold,
-            currentRecord.mashmap_estimated_identity,
-            param.wflign_mismatch_score,
-            param.wflign_gap_opening_score,
-            param.wflign_gap_extension_score,
-            param.wflign_max_mash_dist,
-            param.wflign_max_len_major,
-            param.wflign_max_len_minor,
-            param.wflign_erode_k);
-
->>>>>>> 017afc5a
         delete [] queryRegionStrand;
 
         // Re-shift the pointer to the malloc()-ed address
