--- conflicted
+++ resolved
@@ -498,11 +498,7 @@
                 minmerIndex.end());
             minmerIndex.insert(minmerIndex.end(), chunkedMIs.begin(), chunkedMIs.end());
 
-<<<<<<< HEAD
             // Sort the index based on start position
-=======
-            //// Sort the index based on start position
->>>>>>> c4d65826
             std::sort(minmerIndex.begin(), minmerIndex.end(), [](auto& l, auto& r) {return std::tie(l.wpos, l.wpos_end) < std::tie(r.wpos, r.wpos_end);});
 
             //// No duplicate windows
