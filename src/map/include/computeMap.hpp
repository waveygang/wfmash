/**
 * @file    computeMap.hpp
 * @brief   implments the sequence mapping logic
 * @author  Chirag Jain <cjain7@gatech.edu>
 */

#ifndef SKETCH_MAP_HPP 
#define SKETCH_MAP_HPP

#include <vector>
#include <algorithm>
#include <unordered_map>
#include <fstream>
#include <zlib.h>  
#include <cassert>
#include <numeric>

//Own includes
#include "map/include/base_types.hpp"
#include "map/include/map_parameters.hpp"
#include "map/include/commonFunc.hpp"
#include "map/include/winSketch.hpp"
#include "map/include/map_stats.hpp"
#include "map/include/slidingMap.hpp"
#include "map/include/MIIteratorL2.hpp"
#include "map/include/ThreadPool.hpp"
#include "map/include/filter.hpp"

//External includes
#include "common/seqiter.hpp"
#include "common/progress.hpp"
#include "common/filesystem.hpp"

namespace skch
{
  /**
   * @class     skch::Map
   * @brief     L1 and L2 mapping stages
   */
  class Map
  {
    public:

      //Type for Stage L1's predicted candidate location
      struct L1_candidateLocus_t 
      {
        seqno_t seqId;                    //sequence id where read is mapped

        /* read could be mapped with its begin location
         * from [rangeStartPos, rangeEndPos]
         */
        offset_t rangeStartPos;
        offset_t rangeEndPos;  
      };

      //Type for Stage L2's predicted mapping coordinate within each L1 candidate
      struct L2_mapLocus_t 
      {
        seqno_t seqId;                    //sequence id where read is mapped
        offset_t meanOptimalPos;          //Among multiple consecutive optimal positions, save the avg.
        Sketch::MIIter_t optimalStart;    //optimal start mapping position (begin iterator)
        Sketch::MIIter_t optimalEnd;      //optimal end mapping position (end iterator) 
        int sharedSketchSize;             //count of shared sketch elements
      };

    private:

      //algorithm parameters
      const skch::Parameters &param;

      //reference sketch
      const skch::Sketch &refSketch;

      //Container type for saving read sketches during L1 and L2 both
      typedef Sketch::MI_Type MinVec_Type;

      typedef Sketch::MIIter_t MIIter_t;

      //Custom function for post processing the results, by default does nothing 
      typedef std::function< void(const MappingResult&) > PostProcessResultsFn_t;
      PostProcessResultsFn_t processMappingResults;

      //Container to store query sequence name and length
      //used only if one-to-one filtering is ON
      std::vector<ContigInfo> qmetadata; 

    public:

      /**
       * @brief                 constructor
       * @param[in] p           algorithm parameters
       * @param[in] refSketch   reference sketch
       * @param[in] f           optional user defined custom function to post process the reported mapping results
       */
      Map(const skch::Parameters &p, const skch::Sketch &refsketch,
          PostProcessResultsFn_t f = nullptr) :
        param(p),
        refSketch(refsketch),
        processMappingResults(f)
    {
      this->mapQuery();
    }

    private:

      /**
       * @brief   parse over sequences in query file and map each on the reference
       */
      void mapQuery()
      {
        //Count of reads mapped by us
        //Some reads are dropped because of short length
        seqno_t totalReadsPickedForMapping = 0;
        seqno_t totalReadsMapped = 0;
        seqno_t seqCounter = 0;

        std::ofstream outstrm(param.outFileName);
        MappingResultsVector_t allReadMappings;  //Aggregate mapping results for the complete run

        //Create the thread pool 
        ThreadPool<InputSeqContainer, MapModuleOutput> threadPool( [this](InputSeqContainer* e){return mapModule(e);}, param.threads);

        // kind've expensive, but it can help people know how long we're going to take
        // enable optionally?
        uint64_t total_seqs = 0;
        uint64_t total_seq_length = 0;
        for(const auto &fileName : param.querySequences) {
            // check if there is a .fai
            std::string fai_name = fileName + ".fai";
            if (fs::file_exists(fai_name)) {
                // if so, process the .fai to determine our sequence length
                std::string line;
                std::ifstream in(fai_name.c_str());
                while (std::getline(in, line)) {
                    ++total_seqs;
                    auto p1 = line.find('\t');
                    auto p2 = line.find('\t', p1);
                    total_seq_length += std::stoi(line.substr(p1, p2));
                }
            } else {
                // if not, warn that this is expensive
<<<<<<< HEAD
                std::cerr << "[wfmash::skch::Map::mapQuery] WARNING, no .fai index found for " << fileName << ", reading file to sum sequence length (slow)" << std::endl;
=======
                std::cerr << "[edyeet::skch::Map::mapQuery] WARNING, no .fai index found for " << fileName << ", reading file to sum sequence length (slow)" << std::endl;
>>>>>>> 5e1f752d
                seqiter::for_each_seq_in_file(
                    fileName,
                    [&](const std::string& seq_name,
                        const std::string& seq) {
                        ++total_seqs;
                        total_seq_length += seq.size();
                    });
            }
        }

<<<<<<< HEAD
        progress_meter::ProgressMeter progress(total_seq_length, "[wfmash::skch::Map::mapQuery] mapped");
=======
        progress_meter::ProgressMeter progress(total_seq_length, "[edyeet::skch::Map::mapQuery] mapped");
>>>>>>> 5e1f752d

        for(const auto &fileName : param.querySequences)
        {

#ifdef DEBUG
            std::cerr << "[wfmash::skch::Map::mapQuery] mapping reads in " << fileName << std::endl;
#endif

            seqiter::for_each_seq_in_file(
                fileName,
                [&](const std::string& seq_name,
                    const std::string& seq) {
                    // todo: offset_t is an 32-bit integer, which could cause problems
                    offset_t len = seq.length();

                    if (param.filterMode == filter::ONETOONE)
                        qmetadata.push_back( ContigInfo{seq_name, len} );
                    //Is the read too short?
                    if(len < param.windowSize || len < param.kmerSize)
                    {
//#ifdef DEBUG
                        // TODO Should we somehow revert to < windowSize?
                        std::cerr << std::endl
                                  << "WARNING, skch::Map::mapQuery, read "
                                  << seq_name << " of " << len << "bp "
                                  << " is not long enough for mapping at window size "
                                  << param.windowSize << std::endl;
//#endif
                    }
                    else 
                    {
                        totalReadsPickedForMapping++;
                        //Dispatch input to thread
                        threadPool.runWhenThreadAvailable(new InputSeqContainer(seq, seq_name, seqCounter));

                        //Collect output if available
                        while ( threadPool.outputAvailable() ) {
                            mapModuleHandleOutput(threadPool.popOutputWhenAvailable(), allReadMappings, totalReadsMapped, outstrm, progress);
                        }
                    }
<<<<<<< HEAD
                    progress.increment(seq.size());
=======
                    progress.increment(seq.size()/2);
>>>>>>> 5e1f752d
                    seqCounter++;
                }); //Finish reading query input file

        }

        //Collect remaining output objects
        while ( threadPool.running() )
            mapModuleHandleOutput(threadPool.popOutputWhenAvailable(), allReadMappings, totalReadsMapped, outstrm, progress);

        //Filter over reference axis and report the mappings
        if (param.filterMode == filter::ONETOONE)
        {
          skch::Filter::ref::filterMappings(allReadMappings, this->refSketch);

          //Re-sort mappings by input order of query sequences
          //This order may be needed for any post analysis of output
          std::sort(allReadMappings.begin(), allReadMappings.end(), [](const MappingResult &a, const MappingResult &b)  
          {
            return (a.querySeqId < b.querySeqId);
          });

          reportReadMappings(allReadMappings, "", outstrm);
        }

        progress.finish();

<<<<<<< HEAD
        std::cerr << "[wfmash::skch::Map::mapQuery] "
=======
        std::cerr << "[edyeet::skch::Map::mapQuery] "
>>>>>>> 5e1f752d
                  << "count of mapped reads = " << totalReadsMapped
                  << ", reads qualified for mapping = " << totalReadsPickedForMapping
                  << ", total input reads = " << seqCounter
                  << ", total input bp = " << total_seq_length << std::endl;
<<<<<<< HEAD
=======
      }

      /**
       * @brief               helper to main mapping function
       * @details             filters mappings shorter than our minimum block length
       * @param[in]   input   mappings
       * @return              void
       */
      void filterShortMappings(MappingResultsVector_t &readMappings)
      {
          if (param.split) {
              readMappings.erase(
                  std::remove_if(readMappings.begin(),
                                 readMappings.end(),
                                 [&](MappingResult &e){
                                     return e.blockLength < param.block_length_min;
                                 }),
                  readMappings.end());
          }
>>>>>>> 5e1f752d
      }

      /**
       * @brief               helper to main mapping function
       * @details             filters long-to-short mappings if we're in an all-vs-all mode
       * @param[in]   input   mappings
       * @return              void
       */
      void filterSelfingLongToShorts(MappingResultsVector_t &readMappings)
      {
          if (param.skip_self || param.skip_prefix) {
              readMappings.erase(
                  std::remove_if(readMappings.begin(),
                                 readMappings.end(),
                                 [&](MappingResult &e){ return e.selfMapFilter == true; }),
                  readMappings.end());
          }
      }

      /**
       * @brief               helper to main mapping function
       * @details             filters mappings whose identity and query/ref length don't agree
       * @param[in]   input   mappings
       * @return              void
       */
      void filterFalseHighIdentity(MappingResultsVector_t &readMappings)
      {
          readMappings.erase(
              std::remove_if(readMappings.begin(),
                             readMappings.end(),
                             [&](MappingResult &e){
                                 int64_t q_l = (int64_t)e.queryEndPos - (int64_t)e.queryStartPos;
                                 int64_t r_l = (int64_t)e.refEndPos + 1 - (int64_t)e.refStartPos;
                                 uint64_t delta = std::abs(r_l - q_l);
                                 float len_id_bound = 100 * (1.0 - (float)delta/(float)q_l);
                                 return len_id_bound < param.percentageIdentity;
                             }),
              readMappings.end());
      }


      /**
       * @brief               main mapping function given an input read
       * @details             this function is run in parallel by multiple threads
       * @param[in]   input   input read details
       * @return              output object containing the mappings
       */
      MapModuleOutput* mapModule (InputSeqContainer* input)
      {
        MapModuleOutput* output = new MapModuleOutput();

        //save query sequence name and length
        output->qseqName = input->seqName;
        output->qseqLen = input->len;

<<<<<<< HEAD
        if(! param.split || input->len <= param.segLength)
=======
        if(! param.split || input->len <= param.block_length_min * 2)
>>>>>>> 5e1f752d
        {
          QueryMetaData <MinVec_Type> Q;
          Q.seq = &(input->seq)[0u];
          Q.len = input->len;
          Q.fullLen = input->len;
          Q.seqCounter = input->seqCounter;
          Q.seqName = input->seqName;

          MappingResultsVector_t l2Mappings;   

          //Map this sequence
          mapSingleQueryFrag(Q, l2Mappings);

          // save the output
          output->readMappings.insert(output->readMappings.end(), l2Mappings.begin(), l2Mappings.end());

        }
        else  //Split read mapping
        {
          int noOverlapFragmentCount = input->len / param.segLength;
          bool mappingReported = false;

          //Map individual non-overlapping fragments in the read
          for (int i = 0; i < noOverlapFragmentCount; i++)
          {
            //Prepare fragment sequence object 
            QueryMetaData <MinVec_Type> Q;
            Q.seq = &(input->seq)[0u] + i * param.segLength;
            Q.len = param.segLength;
            Q.fullLen = input->len;
            Q.seqCounter = input->seqCounter;
            Q.seqName = input->seqName;

            MappingResultsVector_t l2Mappings;   

            //Map this fragment
            mapSingleQueryFrag(Q, l2Mappings);

            //Adjust query coordinates and length in the reported mapping
            std::for_each(l2Mappings.begin(), l2Mappings.end(), [&](MappingResult &e){ 
                e.queryLen = input->len;
                e.queryStartPos = i * param.segLength;
                e.queryEndPos = i * param.segLength + Q.len;
                });

            // save the output
            output->readMappings.insert(output->readMappings.end(), l2Mappings.begin(), l2Mappings.end());
          }

          //Map last overlapping fragment to cover the whole read
          if (noOverlapFragmentCount >= 1 && input->len % param.segLength != 0)
          {
            //Prepare fragment sequence object 
            QueryMetaData <MinVec_Type> Q;
            Q.seq = &(input->seq)[0u] + input->len - param.segLength;
            Q.len = param.segLength;
            Q.seqCounter = input->seqCounter;
            Q.seqName = input->seqName;

            MappingResultsVector_t l2Mappings;   

            //Map this fragment
            mapSingleQueryFrag(Q, l2Mappings);

            //Adjust query coordinates and length in the reported mapping
            std::for_each(l2Mappings.begin(), l2Mappings.end(), [&](MappingResult &e){ 
                e.queryLen = input->len;
                e.queryStartPos = input->len - param.segLength;
                e.queryEndPos = input->len;
                });

            output->readMappings.insert(output->readMappings.end(), l2Mappings.begin(), l2Mappings.end());
          }

          // merge mappings
          if (param.mergeMappings) {
              mergeMappings(output->readMappings);
          }
        }

        //filter mappings best over query sequence axis
        if(param.filterMode == filter::MAP || param.filterMode == filter::ONETOONE)
        {
            skch::Filter::query::filterMappings(output->readMappings,
                                                (input->len < param.segLength ?
                                                 param.shortSecondaryToKeep
                                                 : param.secondaryToKeep));
        }

        // remove short merged mappings
        this->filterShortMappings(output->readMappings);

        // remove self-mode don't-maps
        this->filterSelfingLongToShorts(output->readMappings);

        // remove alignments where the ratio between query and target length is < our identity threshold
        this->filterFalseHighIdentity(output->readMappings);

        //Make sure mapping boundary don't exceed sequence lengths
        this->mappingBoundarySanityCheck(input, output->readMappings);

        return output;
      }

      /**
       * @brief                       routine to handle mapModule's output of mappings
       * @param[in] output            mapping output object
       * @param[in] allReadMappings   vector to store mappings of all reads (optional use depending on filter)
       * @param[in] totalReadsMapped  counter to track count of reads mapped
       * @param[in] outstrm           outstream stream object 
       */
      template <typename Vec>
      void mapModuleHandleOutput(MapModuleOutput* output,
                                 Vec &allReadMappings,
                                 seqno_t &totalReadsMapped,
                                 std::ofstream &outstrm,
                                 progress_meter::ProgressMeter& progress)
        {
          if(output->readMappings.size() > 0)
            totalReadsMapped++;

          if (param.filterMode == filter::ONETOONE)
          {
            //Save for another filtering round
            allReadMappings.insert(allReadMappings.end(), output->readMappings.begin(), output->readMappings.end());
          }
          else
          {  
            //Report mapping
            reportReadMappings(output->readMappings, output->qseqName, outstrm); 
          }

          progress.increment(output->qseqLen/2 + (output->qseqLen % 2 != 0));

          delete output;
        }

      /**
       * @brief                   map the parsed query sequence (L1 and L2 mapping)
       * @param[in]   Q           metadata about query sequence
       * @param[in]   outstrm     outstream stream where mappings will be reported
       * @param[out]  l2Mappings  Mapping results in the L2 stage
       */
      template<typename Q_Info, typename VecOut>
        void mapSingleQueryFrag(Q_Info &Q, VecOut &l2Mappings)
        {
#ifdef ENABLE_TIME_PROFILE_L1_L2
          auto t0 = skch::Time::now();
#endif
          //L1 Mapping
          std::vector<L1_candidateLocus_t> l1Mappings; 
          doL1Mapping(Q, l1Mappings);

#ifdef ENABLE_TIME_PROFILE_L1_L2
          std::chrono::duration<double> timeSpentL1 = skch::Time::now() - t0;
          auto t1 = skch::Time::now();
#endif

          //L2 Mapping
          doL2Mapping(Q, l1Mappings, l2Mappings);


#ifdef ENABLE_TIME_PROFILE_L1_L2
          {
            std::chrono::duration<double> timeSpentL2 = skch::Time::now() - t1;
            std::chrono::duration<double> timeSpentMappingFragment = skch::Time::now() - t0;

            std::cerr << Q.seqCounter << " " << Q.len
              << " " << timeSpentL1.count() 
              << " " << timeSpentL2.count()
              << " " << timeSpentMappingFragment.count()
              << "\n";
          }
#endif
        }

      /**
       * @brief       Find candidate regions for a read using level 1 (seed-hits) mapping
       * @details     The count of hits that should occur within a region on the reference is 
       *              determined by the threshold similarity
       *              The resulting start and end target offsets on reference is (are) an 
       *              overestimate of the mapped region. Computing better bounds is left for
       *              the following L2 stage.
       * @param[in]   Q                         query sequence details 
       * @param[out]  l1Mappings                all the read mapping locations
       */
      template <typename Q_Info, typename Vec>
        void doL1Mapping(Q_Info &Q, Vec &l1Mappings)
        {
          //Vector of positions of all the hits 
          std::vector<MinimizerMetaData> seedHitsL1;

          ///1. Compute the minimizers

          CommonFunc::addMinimizers(Q.minimizerTableQuery, Q.seq, Q.len, param.kmerSize, param.windowSize, param.alphabetSize, Q.seqCounter);

#ifdef DEBUG
          std::cerr << "[wfmash::skch::Map:doL1Mapping] read id " << Q.seqCounter << ", minimizer count = " << Q.minimizerTableQuery.size() << "\n";
#endif

          ///2. Find the hits in the reference, pick 's' unique minimizers as seeds, 

          std::sort(Q.minimizerTableQuery.begin(), Q.minimizerTableQuery.end(), MinimizerInfo::lessByHash);

          //note : unique preserves the original relative order of elements 
          auto uniqEndIter = std::unique(Q.minimizerTableQuery.begin(), Q.minimizerTableQuery.end(), MinimizerInfo::equalityByHash);

          //This is the sketch size for estimating jaccard
          Q.sketchSize = std::distance(Q.minimizerTableQuery.begin(), uniqEndIter);

          //For invalid query (example : just NNNs), we may be left with 0 sketch size
          //Ignore the query in this case
          if(Q.sketchSize == 0)
            return;

          int totalMinimizersPicked = 0;

          for(auto it = Q.minimizerTableQuery.begin(); it != uniqEndIter; it++)
          {
            //Check if hash value exists in the reference lookup index
            auto seedFind = refSketch.minimizerPosLookupIndex.find(it->hash);

            if(seedFind != refSketch.minimizerPosLookupIndex.end())
            {
              auto hitPositionList = seedFind->second;

              //Save the positions (Ignore high frequency hits)
              if(hitPositionList.size() < refSketch.getFreqThreshold())
              {
                seedHitsL1.insert(seedHitsL1.end(), hitPositionList.begin(), hitPositionList.end());
              }

            }
          }

          int minimumHits = Stat::estimateMinimumHitsRelaxed(Q.sketchSize, param.kmerSize, param.percentageIdentity);

          this->computeL1CandidateRegions(Q, seedHitsL1, minimumHits, l1Mappings);

#ifdef DEBUG
          std::cerr << "[wfmash::skch::Map:doL1Mapping] read id " << Q.seqCounter << ", Count of L1 hits in the reference = " << seedHitsL1.size() << ", minimum hits required for a candidate = " << minimumHits << ", Count of L1 candidate regions = " << l1Mappings.size() << "\n";
#endif

        }

      /**
       * @brief                     Helper function to doL1Mapping()
       * @param[in]   Q             query
       * @param[in]   seedHitsL1    minimizer hits in the reference
       * @param[in]   minimumHits   estimated minimum hits required for significant match
       * @param[out]  l1Mappings    all the read mapping locations
       */
      template <typename Q_Info, typename Vec1, typename Vec2>
        void computeL1CandidateRegions(Q_Info &Q, Vec1 &seedHitsL1, int minimumHits, Vec2 &l1Mappings)
        {
          if(minimumHits < 1)
            minimumHits = 1;

          //Sort all the hit positions
          std::sort(seedHitsL1.begin(), seedHitsL1.end());

          for(auto it = seedHitsL1.begin(); it != seedHitsL1.end(); it++)
          {
            if(std::distance(it, seedHitsL1.end()) >= minimumHits)
            {
              auto it2 = it + minimumHits -1;
              //[it .. it2] are 'minimumHits' consecutive hits 

              //Check if consecutive hits are close enough
              //NOTE: hits may span more than a read length for a valid match, as we keep window positions 
              //      for each minimizer
              if(it2->seqId == it->seqId && it2->wpos - it->wpos < Q.len)
              {
                //Save <1st pos --- 2nd pos>
                L1_candidateLocus_t candidate{it->seqId, 
                    std::max(0, it2->wpos - Q.len + 1), it->wpos};

                //Check if this candidate overlaps with last inserted one
                auto lst = l1Mappings.end(); lst--;

                //match seq_no and see if this candidate begins before last element ends
                if( l1Mappings.size() > 0 
                    && candidate.seqId == lst->seqId 
                    && lst->rangeEndPos >= candidate.rangeStartPos)
                {
                  //Push the end pos of last candidate locus further out
                  lst->rangeEndPos = std::max(candidate.rangeEndPos, lst->rangeEndPos);
                }
                else
                  l1Mappings.push_back(candidate);
              }
            }
          }
        }

      // helper to get the prefix of a string
      const std::string prefix(const std::string& s, const char c) {
          //std::cerr << "prefix of " << s << " by " << c << " is " << s.substr(0, s.find(c)) << std::endl;
          return s.substr(0, s.find(c));
      }

      /**
       * @brief                                 Revise L1 candidate regions to more precise locations
       * @param[in]   Q                         query sequence information
       * @param[in]   l1Mappings                candidate regions for query sequence found at L1
       * @param[out]  l2Mappings                Mapping results in the L2 stage
       */
      template <typename Q_Info, typename VecIn, typename VecOut>
        void doL2Mapping(Q_Info &Q, VecIn &l1Mappings, VecOut &l2Mappings)
        {
          ///2. Walk the read over the candidate regions and compute the jaccard similarity with minimum s sketches
          for(auto &candidateLocus: l1Mappings)
          {
            L2_mapLocus_t l2 = {};
            computeL2MappedRegions(Q, candidateLocus, l2);

            //Compute mash distance using calculated jaccard
            float mash_dist = Stat::j2md(1.0 * l2.sharedSketchSize/Q.sketchSize, param.kmerSize);

            //Compute lower bound to mash distance within 90% confidence interval
            float mash_dist_lower_bound = Stat::md_lower_bound(mash_dist, Q.sketchSize, param.kmerSize, skch::fixed::confidence_interval);

            float nucIdentity = 100 * (1 - mash_dist);
            float nucIdentityUpperBound = 100 * (1 - mash_dist_lower_bound);

<<<<<<< HEAD
            //Report the alignment if it passes our identity threshold and, if we are in all-vs-all mode, it isn't a self-mapping
            if(nucIdentityUpperBound >= param.percentageIdentity
               && !(param.skip_self && Q.seqName == this->refSketch.metadata[l2.seqId].name)
               && !(param.skip_prefix
                    && prefix(Q.seqName, param.prefix_delim)
                    == prefix(this->refSketch.metadata[l2.seqId].name, param.prefix_delim)))
=======
            //Report the alignment if it passes our identity threshold and,
            // if we are in all-vs-all mode, it isn't a self-mapping,
            // and if we are self-mapping, the query is shorter than the target
            const auto& ref = this->refSketch.metadata[l2.seqId];
            if((param.keep_low_pct_id && nucIdentityUpperBound >= param.percentageIdentity
                || nucIdentity >= param.percentageIdentity)
               && !(param.skip_self && Q.seqName == ref.name)
               && !(param.skip_prefix
                    && prefix(Q.seqName, param.prefix_delim)
                    == prefix(ref.name, param.prefix_delim)))
>>>>>>> 5e1f752d
            {
              MappingResult res;

              //Save the output
              {
                res.queryLen = Q.len;
                res.refStartPos = l2.meanOptimalPos ;
                res.refEndPos = l2.meanOptimalPos + Q.len;
                res.queryStartPos = 0;
                res.queryEndPos = Q.len;
                res.refSeqId = l2.seqId;
                res.querySeqId = Q.seqCounter;
                res.nucIdentity = nucIdentity;
                res.nucIdentityUpperBound = nucIdentityUpperBound;
                res.sketchSize = Q.sketchSize;
                res.conservedSketches = l2.sharedSketchSize;
                res.blockLength = std::max(res.refEndPos - res.refStartPos, res.queryEndPos - res.queryStartPos);
                res.approxMatches = std::round(res.nucIdentity * res.blockLength / 100.0);

                res.selfMapFilter = ((param.skip_self || param.skip_prefix) && Q.fullLen > ref.len);

                //Compute additional statistics -> strand, reference compexity
                {
                  SlideMapper<Q_Info> slidemap(Q);
                  slidemap.insert_ref(l2.optimalStart, l2.optimalEnd);
                  int strandVotes, uniqueRefHashes;
                  slidemap.computeStatistics(strandVotes, uniqueRefHashes);

                  res.strand = strandVotes > 0 ? strnd::FWD : strnd::REV;
                }

                l2Mappings.push_back(res);
              }
            }
          }

#ifdef DEBUG
          std::cerr << "[wfmash::skch::Map:doL2Mapping] read id " << Q.seqCounter << ", count of L1 candidates= " << l1Mappings.size() << ", count of L2 candidates= " << l2Mappings.size() << std::endl;
#endif
        }

      /**
       * @brief                                 Find optimal mapping within an L1 candidate
       * @param[in]   Q                         query sequence information
       * @param[in]   candidateLocus            L1 candidate location
       * @param[out]  l2_out                    L2 mapping inside L1 candidate 
       */
      template <typename Q_Info>
        void computeL2MappedRegions(Q_Info &Q, 
            L1_candidateLocus_t &candidateLocus, 
            L2_mapLocus_t &l2_out)
        {
          //Look up L1 candidate's begin in the index
          MIIter_t firstSuperWindowRangeStart = this->refSketch.searchIndex(candidateLocus.seqId, 
              candidateLocus.rangeStartPos);

          //If iterator points to index end or a different reference sequence, return as there are no candidates 
          if ( this->refSketch.isMinimizerIndexEnd(firstSuperWindowRangeStart) || firstSuperWindowRangeStart->seqId != candidateLocus.seqId)
            return;

          //Count of minimizer windows in a super-window
          offset_t countMinimizerWindows = Q.len - (param.windowSize-1) - (param.kmerSize-1); 

          //Look up the end of the first L2 super-window in the index
          MIIter_t firstSuperWindowRangeEnd = this->refSketch.searchIndex(candidateLocus.seqId, 
              firstSuperWindowRangeStart->wpos + countMinimizerWindows);

          //Look up L1 candidate's end in the index
          MIIter_t lastSuperWindowRangeEnd = this->refSketch.searchIndex(candidateLocus.seqId, 
              candidateLocus.rangeEndPos + Q.len);

          //Define std::map such that it contains only the query minimizers
          //Used to efficiently compute the jaccard similarity between qry and ref
          SlideMapper<Q_Info> slidemap(Q);

          //Initialize iterator over minimizerIndex
          MIIteratorL2 mi_L2iter( firstSuperWindowRangeStart, firstSuperWindowRangeEnd,
              countMinimizerWindows);

          //Insert all the minimizers in the first 'super-window'
          //  [ mi_L2iter.sw_beg, mi_L2iter.sw_end )
          slidemap.insert_ref(mi_L2iter.sw_beg, mi_L2iter.sw_end);

          auto prev_beg_iter = mi_L2iter.sw_beg;
          auto prev_end_iter = mi_L2iter.sw_end;

          int beginOptimalPos, lastOptimalPos;

          while ( std::distance(mi_L2iter.sw_end, lastSuperWindowRangeEnd) >= 0)
          {
            assert( std::distance(mi_L2iter.sw_beg, firstSuperWindowRangeStart) <= 0);
            assert( std::distance(mi_L2iter.sw_end, lastSuperWindowRangeEnd  ) >= 0);

            //Check if the previous first minimizer is out of current range
            if (prev_beg_iter != mi_L2iter.sw_beg)
              slidemap.delete_ref(prev_beg_iter);

            //Check if we have new minimizer in the current range
            if (prev_end_iter != mi_L2iter.sw_end)
              slidemap.insert_ref(prev_end_iter);
          
            //Is this sliding window the best we have so far?
            if (slidemap.sharedSketchElements > l2_out.sharedSketchSize)
            {
              l2_out.sharedSketchSize = slidemap.sharedSketchElements;
              l2_out.optimalStart = mi_L2iter.sw_beg;
              l2_out.optimalEnd = mi_L2iter.sw_end;

              //Save the position
              beginOptimalPos = mi_L2iter.sw_beg->wpos;
              lastOptimalPos = mi_L2iter.sw_beg->wpos;
            }
            else if(slidemap.sharedSketchElements == l2_out.sharedSketchSize)
            {
              //Still save the position
              lastOptimalPos = mi_L2iter.sw_beg->wpos; 
            }

            //Back up the current iterator values
            prev_beg_iter = mi_L2iter.sw_beg;
            prev_end_iter = mi_L2iter.sw_end;

            //If current sliding window touches end, we should stop further evaluation
            if(std::distance(mi_L2iter.sw_end, lastSuperWindowRangeEnd) == 0)
              break;

            //Advance the current super-window
            mi_L2iter.next();

          }//End of while loop

          //Save reference sequence id in the mapping output 
          l2_out.seqId = candidateLocus.seqId;
          l2_out.meanOptimalPos = (beginOptimalPos + lastOptimalPos)/2;
        }

      /**
       * @brief                                 Compute jaccard similarity of given query seq 
       *                                        at a single position on reference sequence
       * @param[in]   Q                         query sequence information
       * @param[in]   seqId                     reference sequence id
       * @param[in]   refStartPos               offset on reference sequence
       * return                                 jaccard similarity
       */
      template <typename Q_Info>
        double computeJaccardSinglePos(Q_Info &Q, seqno_t seqId, offset_t refStartPos)
        {
          //Look up L1 candidate's begin in the index
          MIIter_t superWindowRangeStart = this->refSketch.searchIndex(seqId, refStartPos);

          if (Q.sketchSize == 0)
            return 0;
          
          //If iterator points to index end or a different reference sequence, return zero 
          if ( this->refSketch.isMinimizerIndexEnd(superWindowRangeStart) || superWindowRangeStart->seqId != seqId)
            return 0;

          //Count of minimizer windows in a super-window
          offset_t countMinimizerWindows = Q.len - (param.windowSize-1) - (param.kmerSize-1); 

          //Look up the end of the first L2 super-window in the index
          MIIter_t superWindowRangeEnd = this->refSketch.searchIndex(seqId, 
              superWindowRangeStart->wpos + countMinimizerWindows);

          //Define std::map and let it contain only the query minimizers
          SlideMapper<Q_Info> slidemap(Q);

          //Insert all the minimizers in the first super-window
          slidemap.insert_ref(superWindowRangeStart, superWindowRangeEnd);

          return slidemap.sharedSketchElements * 1.0 / Q.sketchSize;
        }

      /**
       * @brief                       Merge the consecutive fragment mappings reported in each query 
       * @param[in/out] readMappings  Mappings computed by Mashmap (L2 stage) for a read
       */
      template <typename VecIn>
        void mergeMappings(VecIn &readMappings)
        {
          assert(param.split == true);

          if(readMappings.size() < 2)
            return;

          //Sort the mappings by reference position
          std::sort(readMappings.begin(), readMappings.end(), [](const MappingResult &a, const MappingResult &b)  
              {
              return std::tie(a.refSeqId, a.refStartPos, a.queryStartPos) < std::tie(b.refSeqId, b.refStartPos, b.queryStartPos);
              });

          //First assign a unique id to each split mapping in the sorted order
          for(auto it = readMappings.begin(); it != readMappings.end(); it++)
          {
            it->splitMappingId = std::distance(readMappings.begin(), it);
          }

          //Start the procedure to identify the chains
          for(auto it = readMappings.begin(); it != readMappings.end(); it++)
          {
            //Which fragment is this wrt. the complete read
            auto currMappingFragno = std::ceil(it->queryStartPos * 1.0/param.segLength);

            for(auto it2 = std::next(it); it2 != readMappings.end(); it2++)
            {
              auto thisMappingFragno = std::ceil(it2->queryStartPos * 1.0/ param.segLength);

              //If this mapping is too far from current mapping being evaluated, stop finding a merge
              if(it2->refSeqId != it->refSeqId || it2->refStartPos - it->refEndPos > 2 * param.segLength)
                break;

              //If the next mapping is within range, check if it is consecutive query fragment and strand matches
              if( it2->strand == it->strand
                  && thisMappingFragno == currMappingFragno + (it->strand == strnd::FWD ? 1 : -1) )
              {
                it2->splitMappingId = it->splitMappingId;   //merge
                continue;
              }
            }
          }

          //Keep single mapping for each chain and discard others

          //Sort the mappings by post-merge split mapping id
          std::sort(readMappings.begin(), readMappings.end(), [](const MappingResult &a, const MappingResult &b)  
              {
              return a.splitMappingId < b.splitMappingId;
              });

          for(auto it = readMappings.begin(); it != readMappings.end();)
          {
            //Bucket by each chain
            auto it_end = std::find_if(it, readMappings.end(), [&](const MappingResult &e){return e.splitMappingId != it->splitMappingId;} ); 

            //[it -- it_end) represents same chain

            //Incorporate chain information into first mapping

            //compute chain length
            std::for_each(it, it_end, [&](MappingResult &e)
            {
              it->queryStartPos = std::min( it->queryStartPos, e.queryStartPos);
              it->refStartPos = std::min( it->refStartPos, e.refStartPos);

              it->queryEndPos = std::max( it->queryEndPos, e.queryEndPos);
              it->refEndPos = std::max( it->refEndPos, e.refEndPos);

              it->blockLength = std::max(it->refEndPos - it->refStartPos, it->queryEndPos - it->queryStartPos);
              it->approxMatches = std::round(it->nucIdentity * it->blockLength / 100.0);
            });

            //Mean identity of all mappings in the chain
            it->nucIdentity = (   std::accumulate(it, it_end, 0.0, 
                                  [](double x, MappingResult &e){ return x + e.nucIdentity; })     )/ std::distance(it, it_end);

            //Discard other mappings of this chain
            std::for_each( std::next(it), it_end, [&](MappingResult &e){ e.discard = 1; });

            //advance the iterator
            it = it_end;
          }

          readMappings.erase( 
              std::remove_if(readMappings.begin(), readMappings.end(), [&](MappingResult &e){ return e.discard == 1; }),
              readMappings.end());
       }

      /**
       * @brief                       This routine is to make sure that all mapping boundaries
       *                              on query and reference are not outside total 
       *                              length of sequeunces involved
       * @param[in]     input         input read details
       * @param[in/out] readMappings  Mappings computed by Mashmap (L2 stage) for a read
       */
      template <typename VecIn>
        void mappingBoundarySanityCheck(InputSeqContainer* input, VecIn &readMappings)
        {
          for(auto &e : readMappings)
          {
            //reference start pos
            {
              if(e.refStartPos < 0)
                e.refStartPos = 0;
              if(e.refStartPos >= this->refSketch.metadata[e.refSeqId].len)
                e.refStartPos = this->refSketch.metadata[e.refSeqId].len - 1;
            }

            //reference end pos
            {
              if(e.refEndPos < e.refStartPos)
                e.refEndPos = e.refStartPos;
              if(e.refEndPos >= this->refSketch.metadata[e.refSeqId].len)
                e.refEndPos = this->refSketch.metadata[e.refSeqId].len - 1;
            }

            //query start pos
            {
              if(e.queryStartPos < 0)
                e.queryStartPos = 0;
              if(e.queryStartPos >= input->len)
                e.queryStartPos = input->len;
            }

            //query end pos
            {
              if(e.queryEndPos < e.queryStartPos)
                e.queryEndPos = e.queryStartPos;
              if(e.queryEndPos >= input->len)
                e.queryEndPos = input->len;
            }
          }
        }

      /**
       * @brief                         Report the final read mappings to output stream
       * @param[in]   readMappings      mapping results for single or multiple reads
       * @param[in]   queryName         input required if reporting one read at a time
       * @param[in]   outstrm           file output stream object
       */
      void reportReadMappings(MappingResultsVector_t &readMappings, const std::string &queryName, 
          std::ofstream &outstrm)
      {
        //Print the results
        for(auto &e : readMappings)
        {
          assert(e.refSeqId < this->refSketch.metadata.size());

          float fakeMapQ = std::round(-10.0 * std::log10(1-(e.nucIdentity/100)));
          if (std::isinf(fakeMapQ)) fakeMapQ = 255;

          outstrm  << (param.filterMode == filter::ONETOONE ? qmetadata[e.querySeqId].name : queryName)
                   << "\t" << e.queryLen 
                   << "\t" << e.queryStartPos
                   << "\t" << e.queryEndPos
                   << "\t" << (e.strand == strnd::FWD ? "+" : "-") 
                   << "\t" << this->refSketch.metadata[e.refSeqId].name
                   << "\t" << this->refSketch.metadata[e.refSeqId].len
                   << "\t" << e.refStartPos 
                   << "\t" << e.refEndPos + 1
                   << "\t" << e.approxMatches
                   << "\t" << e.blockLength
                   << "\t" << fakeMapQ
                   << "\t" << "id:f:" << e.nucIdentity;
              //<< "\t" << "nu:f:" << e.nucIdentityUpperBound;

#ifdef DEBUG
          outstrm << std::endl;
#else
          outstrm << "\n";
#endif

          //User defined processing of the results
          if(processMappingResults != nullptr)
            processMappingResults(e);
        }
      }

    public:

      /**
       * @brief     An optional utility function to save the 
       *            reported results by the L2 stage into a vector
       */
      static void insertL2ResultsToVec(MappingResultsVector_t &v, const MappingResult &reportedL2Result)
      {
        v.push_back(reportedL2Result);
      }

  };

}

#endif<|MERGE_RESOLUTION|>--- conflicted
+++ resolved
@@ -139,11 +139,7 @@
                 }
             } else {
                 // if not, warn that this is expensive
-<<<<<<< HEAD
                 std::cerr << "[wfmash::skch::Map::mapQuery] WARNING, no .fai index found for " << fileName << ", reading file to sum sequence length (slow)" << std::endl;
-=======
-                std::cerr << "[edyeet::skch::Map::mapQuery] WARNING, no .fai index found for " << fileName << ", reading file to sum sequence length (slow)" << std::endl;
->>>>>>> 5e1f752d
                 seqiter::for_each_seq_in_file(
                     fileName,
                     [&](const std::string& seq_name,
@@ -154,11 +150,7 @@
             }
         }
 
-<<<<<<< HEAD
         progress_meter::ProgressMeter progress(total_seq_length, "[wfmash::skch::Map::mapQuery] mapped");
-=======
-        progress_meter::ProgressMeter progress(total_seq_length, "[edyeet::skch::Map::mapQuery] mapped");
->>>>>>> 5e1f752d
 
         for(const auto &fileName : param.querySequences)
         {
@@ -199,11 +191,7 @@
                             mapModuleHandleOutput(threadPool.popOutputWhenAvailable(), allReadMappings, totalReadsMapped, outstrm, progress);
                         }
                     }
-<<<<<<< HEAD
-                    progress.increment(seq.size());
-=======
                     progress.increment(seq.size()/2);
->>>>>>> 5e1f752d
                     seqCounter++;
                 }); //Finish reading query input file
 
@@ -230,17 +218,12 @@
 
         progress.finish();
 
-<<<<<<< HEAD
         std::cerr << "[wfmash::skch::Map::mapQuery] "
-=======
-        std::cerr << "[edyeet::skch::Map::mapQuery] "
->>>>>>> 5e1f752d
                   << "count of mapped reads = " << totalReadsMapped
                   << ", reads qualified for mapping = " << totalReadsPickedForMapping
                   << ", total input reads = " << seqCounter
                   << ", total input bp = " << total_seq_length << std::endl;
-<<<<<<< HEAD
-=======
+
       }
 
       /**
@@ -260,7 +243,6 @@
                                  }),
                   readMappings.end());
           }
->>>>>>> 5e1f752d
       }
 
       /**
@@ -316,11 +298,7 @@
         output->qseqName = input->seqName;
         output->qseqLen = input->len;
 
-<<<<<<< HEAD
-        if(! param.split || input->len <= param.segLength)
-=======
         if(! param.split || input->len <= param.block_length_min * 2)
->>>>>>> 5e1f752d
         {
           QueryMetaData <MinVec_Type> Q;
           Q.seq = &(input->seq)[0u];
@@ -646,14 +624,6 @@
             float nucIdentity = 100 * (1 - mash_dist);
             float nucIdentityUpperBound = 100 * (1 - mash_dist_lower_bound);
 
-<<<<<<< HEAD
-            //Report the alignment if it passes our identity threshold and, if we are in all-vs-all mode, it isn't a self-mapping
-            if(nucIdentityUpperBound >= param.percentageIdentity
-               && !(param.skip_self && Q.seqName == this->refSketch.metadata[l2.seqId].name)
-               && !(param.skip_prefix
-                    && prefix(Q.seqName, param.prefix_delim)
-                    == prefix(this->refSketch.metadata[l2.seqId].name, param.prefix_delim)))
-=======
             //Report the alignment if it passes our identity threshold and,
             // if we are in all-vs-all mode, it isn't a self-mapping,
             // and if we are self-mapping, the query is shorter than the target
@@ -664,7 +634,6 @@
                && !(param.skip_prefix
                     && prefix(Q.seqName, param.prefix_delim)
                     == prefix(ref.name, param.prefix_delim)))
->>>>>>> 5e1f752d
             {
               MappingResult res;
 
