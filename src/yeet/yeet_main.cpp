--- conflicted
+++ resolved
@@ -40,29 +40,18 @@
     yeet::Parameters yeet_parameters;
     yeet::parse_args(argc, argv, map_parameters, align_parameters, yeet_parameters);
 
-<<<<<<< HEAD
-    auto t0 = skch::Time::now();
-
-    if (!yeet_parameters.align_input_paf) {
-    
-=======
     //parameters.refSequences.push_back(ref);
     auto t0 = skch::Time::now();
 
     //skch::parseandSave(argc, argv, cmd, parameters);
     if (!yeet_parameters.remapping) {
->>>>>>> 5e1f752d
         skch::printCmdOptions(map_parameters);
 
         //Build the sketch for reference
         skch::Sketch referSketch(map_parameters);
 
         std::chrono::duration<double> timeRefSketch = skch::Time::now() - t0;
-<<<<<<< HEAD
         std::cerr << "[wfmash::map] time spent computing the reference index: " << timeRefSketch.count() << " sec" << std::endl;
-=======
-        std::cerr << "[edyeet::map] time spent computing the reference index: " << timeRefSketch.count() << " sec" << std::endl;
->>>>>>> 5e1f752d
 
         //Map the sequences in query file
         t0 = skch::Time::now();
@@ -70,15 +59,8 @@
         skch::Map mapper = skch::Map(map_parameters, referSketch);
 
         std::chrono::duration<double> timeMapQuery = skch::Time::now() - t0;
-<<<<<<< HEAD
         std::cerr << "[wfmash::map] time spent mapping the query: " << timeMapQuery.count() << " sec" << std::endl;
-
         std::cerr << "[wfmash::map] mapping results saved in: " << map_parameters.outFileName << std::endl;
-=======
-        std::cerr << "[edyeet::map] time spent mapping the query: " << timeMapQuery.count() << " sec" << std::endl;
-
-        std::cerr << "[edyeet::map] mapping results saved in: " << map_parameters.outFileName << std::endl;
->>>>>>> 5e1f752d
 
         if (yeet_parameters.approx_mapping) {
             return 0;
