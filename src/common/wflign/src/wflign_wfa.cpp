--- conflicted
+++ resolved
@@ -1750,7 +1750,6 @@
                     if (size_region_to_repatch > 0 ||
                         (query_delta > 0 && target_delta > 0) ||
                         (query_delta > 2 || target_delta > 2) &&
-<<<<<<< HEAD
                         (query_delta < wflign_max_len_major &&
                          target_delta < wflign_max_len_major) &&
                         (query_delta < wflign_max_len_minor ||
@@ -1769,24 +1768,6 @@
                             if (size_region_to_repatch > 0 ||
                                 (query_delta > 0 && target_delta > 0) ||
                                 (distance_close_indels > 0)) {
-=======
-                            (query_delta < wflign_max_len_major &&
-                             target_delta < wflign_max_len_major) &&
-                            (query_delta < wflign_max_len_minor ||
-                             target_delta < wflign_max_len_minor)) {
-
-                        int32_t distance_close_indels = (query_delta > 3 || target_delta > 3) ?
-                            distance_close_big_enough_indels(std::max(query_delta, target_delta), q, unpatched) :
-                            -1;
-                        // std::cerr << "distance_close_indels " <<
-                        // distance_close_indels << std::endl;
-                        // Trigger the patching if there is a dropout
-                        // (consecutive Is and Ds) or if there is a close and
-                        // big enough indel forward
-                        if (size_region_to_repatch > 0 ||
-                            (query_delta > 0 && target_delta > 0) ||
-                            (distance_close_indels > 0)) {
->>>>>>> 2d66860c
 #ifdef WFLIGN_DEBUG
                                 // std::cerr << "query_delta " << query_delta <<
                                 // "\n"; std::cerr << "target_delta " << target_delta
@@ -1932,7 +1913,6 @@
                                 }
 
 
-<<<<<<< HEAD
                                 /*
                                   std::cerr << "C patching in "
                                   << query_name << " " << query_offset << " @ " << query_pos << " - " << query_delta << " "
@@ -1954,28 +1934,6 @@
                                     } else {
                                         ++target_delta;
                                     }
-=======
-                            /*
-                            std::cerr << "C patching in "
-                                      << query_name << " " << query_offset << " @ " << query_pos << " - " << query_delta << " "
-                                      << target_name << " " << target_offset << " @ " << target_pos << " - " << target_delta
-                                      << std::endl;
-                            */
-
-                            // check forward if there are other Is/Ds to merge
-                            // in the current patch
-                            while (q != unpatched.end() &&
-                                   (*q == 'I' || *q == 'D') &&
-                                   ((query_delta < wflign_max_len_major &&
-                                     target_delta < wflign_max_len_major) &&
-                                    (query_delta < wflign_max_len_minor ||
-                                     target_delta < wflign_max_len_minor))) {
-                                const auto &c = *q++;
-                                if (c == 'I') {
-                                    ++query_delta;
-                                } else {
-                                    ++target_delta;
->>>>>>> 2d66860c
                                 }
 
                                 /*
@@ -2006,7 +1964,6 @@
                                     patched.pop_back();
                                 }
 
-<<<<<<< HEAD
                             }
                             /*
                               std::cerr << "E patching in "
@@ -2083,60 +2040,6 @@
                                         size_region_to_repatch <
                                         (end_idx - start_idx)) {
                                         //std::cerr << "REPATCH " << std::endl;
-=======
-                        }
-                        /*
-                        std::cerr << "E patching in "
-                                  << query_name << " " << query_offset << " @ " << query_pos << " - " << query_delta << " "
-                                  << target_name << " " << target_offset << " @ " << target_pos << " - " << target_delta
-                                  << std::endl;
-                        */
-
-                        size_region_to_repatch = 0;
-                        // we need to be sure that our nibble made the
-                        // problem long enough For affine WFA to be correct
-                        // (to avoid trace-back errors), it must be at least
-                        // 10 nt
-                        { //if (query_delta >= 10 && target_delta >= 10) {
-                            alignment_t patch_aln;
-                            // WFA is only global
-                            do_wfa_patch_alignment(
-                                query, query_pos, query_delta,
-                                target - target_pointer_shift, target_pos,
-                                target_delta, segment_length,
-                                min_wf_length, max_dist_threshold,
-                                inception_score_max_ratio,
-                                wf_aligner, affine_penalties, patch_aln);
-                            if (patch_aln.ok) {
-                                // std::cerr << "got an ok patch aln" <<
-                                // std::endl;
-                                got_alignment = true;
-                                const int start_idx =
-                                    patch_aln.edit_cigar.begin_offset;
-                                const int end_idx =
-                                    patch_aln.edit_cigar.end_offset;
-                                for (int i = start_idx; i < end_idx; i++) {
-                                    // std::cerr <<
-                                    // patch_aln.edit_cigar.operations[i];
-                                    patched.push_back(
-                                        patch_aln.edit_cigar.operations[i]);
-                                }
-                                // std::cerr << "\n";
-
-                                // Check if there are too many indels in the
-                                // patch
-                                uint32_t size_indel = 0;
-                                for (int i = end_idx - 1; i >= start_idx;
-                                     --i) {
-                                    // std::cerr <<
-                                    // patch_aln.edit_cigar.operations[i];
-                                    if (patch_aln.edit_cigar
-                                                .operations[i] == 'I' ||
-                                        patch_aln.edit_cigar
-                                                .operations[i] == 'D') {
-                                        ++size_indel;
-                                        ++size_region_to_repatch;
->>>>>>> 2d66860c
                                     } else {
                                         // Not too big, to avoid repatching
                                         // structural variants boundaries
