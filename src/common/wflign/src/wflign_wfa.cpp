#include "wflign_wfa.hpp"
#include <chrono>

// not doing this results in a linker error
#include "WFA/wavefront/wavefront_penalties.c" // TODO fixme

namespace wflign {

namespace wavefront {

wfa::wavefront_aligner_t* get_wavefront_aligner(
    const wfa::affine_penalties_t& wfa_affine_penalties,
    const uint64_t& target_length,
    const uint64_t& query_length,
<<<<<<< HEAD
    const wfa::alignment_scope_t scope,
    const bool& low_memory,
    const int& max_offset) {
=======
    const bool& low_memory) {
>>>>>>> 97db5699
    // Configure the attributes of the wf-aligner
    wfa::wavefront_aligner_attr_t attributes =
        wfa::wavefront_aligner_attr_default;
    attributes.distance_metric = wfa::gap_affine;
    attributes.affine_penalties = wfa_affine_penalties;
    // attributes.distance_metric = gap_affine2p;
    // attributes.affine2p_penalties = affine2p_penalties;
    attributes.reduction.reduction_strategy =
        wfa::wavefront_reduction_none; // wavefront_reduction_dynamic
    // attributes.reduction.min_wavefront_length = 10;
    // attributes.reduction.max_distance_threshold = 50;
<<<<<<< HEAD
    attributes.alignment_scope = scope;
    attributes.low_memory = low_memory;
    attributes.max_offset = max_offset;
=======
    attributes.alignment_scope =
        wfa::compute_alignment; // alignment_scope_score
    attributes.low_memory = low_memory;
>>>>>>> 97db5699
    //wfa::wavefront_aligner_t *const wf_aligner =
    return wfa::wavefront_aligner_new(
        target_length, query_length, &attributes);
}

#define MAX_LEN_FOR_PURE_WFA 10000

void wflign_affine_wavefront(
    std::ostream &out, const bool &merge_alignments, const bool &emit_md_tag,
    const bool &paf_format_else_sam, const std::string &query_name,
    const char *query, const uint64_t &query_total_length,
    const uint64_t &query_offset, const uint64_t &query_length,
    const bool &query_is_rev, const std::string &target_name,
    const char *target, const uint64_t &target_total_length,
    const uint64_t &target_offset, const uint64_t &target_length,
    const uint16_t &segment_length, const float &min_identity,
    const int& minhash_kmer_size,
    const int &wfa_mismatch_score,
    const int &wfa_gap_opening_score,
    const int &wfa_gap_extension_score,
    const int &wflambda_min_wavefront_length, // with these set at 0 we do exact
                                              // WFA for wflambda
    const int &wflambda_max_distance_threshold, const float &mashmap_estimated_identity,
    const int &wflign_mismatch_score,
    const int &wflign_gap_opening_score,
    const int &wflign_gap_extension_score,
    const float &wflign_max_mash_dist,
    const uint64_t &wflign_max_len_major, const uint64_t &wflign_max_len_minor,
    const uint16_t &erode_k) {
    // const int& wfa_min_wavefront_length, // with these set at 0 we do exact
    // WFA for WFA itself const int& wfa_max_distance_threshold) {

    if (query_offset + query_length > query_total_length ||
        target_offset + target_length > target_total_length) {
        return;
    }

<<<<<<< HEAD
    const uint16_t segment_length_to_use =
        (query_length < segment_length || target_length < segment_length)
            ? std::min(query_length, target_length)
            : segment_length;

    // set up our implicit matrix
    const uint8_t steps_per_segment = 2;
    const uint16_t step_size = segment_length_to_use / steps_per_segment;

    // Pattern & Text
    // If the query_length/target_length are not multiple of step_size, we count
    // a fragment less, and the last one will be longer than segment_length_to_use
    const int pattern_length = (int)query_length / step_size - (query_length % step_size != 0 ? 1 : 0);
    const int text_length = (int)target_length / step_size - (target_length % step_size != 0 ? 1 : 0);

    // uncomment to use reduced WFA locally
    // currently not supported due to issues with traceback when applying
    // WF-reduction on small problems
    const int wfa_min_wavefront_length = 0; // segment_length_to_use / 16;
    const int wfa_max_distance_threshold = 0; // segment_length_to_use / 8;

=======
>>>>>>> 97db5699
    // Set penalties
    wfa::affine_penalties_t wfa_affine_penalties;
    if (wfa_mismatch_score > 0 && wfa_gap_opening_score > 0 && wfa_gap_extension_score > 0){
        wfa_affine_penalties = {
                .match = 0,
                .mismatch = wfa_mismatch_score,
                .gap_opening = wfa_gap_opening_score,
                .gap_extension = wfa_gap_extension_score
        };
<<<<<<< HEAD
    } else {
        if (mashmap_estimated_identity >= 0.99999) {
            wfa_affine_penalties = {
                    .match = 0,
                    .mismatch = 15,
                    .gap_opening = 25,
                    .gap_extension = 1,
            };
        } else if (mashmap_estimated_identity >= 0.97) {
            wfa_affine_penalties = {
                    .match = 0,
                    .mismatch = 9,
                    .gap_opening = 13,
                    .gap_extension = 1,
            };
        } else if (mashmap_estimated_identity >= 0.9) {
            wfa_affine_penalties = {
                    .match = 0,
                    .mismatch = 3,
                    .gap_opening = 5,
                    .gap_extension = 1,
            };
        } else {
            wfa_affine_penalties = {
                    .match = 0,
                    .mismatch = 2,
                    .gap_opening = 3,
                    .gap_extension = 1,
            };
        }
    }

    wflambda::affine_penalties_t wflambda_affine_penalties;
    if (wfa_mismatch_score > 0 && wfa_gap_opening_score > 0 && wfa_gap_extension_score > 0){
        wflambda_affine_penalties = {
                .match = 0,
                .mismatch = wflign_mismatch_score,
                .gap_opening = wflign_gap_opening_score,
                .gap_extension = wflign_gap_extension_score
        };
    } else {
        if (mashmap_estimated_identity >= 0.99999) {
            wflambda_affine_penalties = {
                    .match = 0,
                    .mismatch = 17,
                    .gap_opening = 27,
                    .gap_extension = 1,
            };
        } else if (mashmap_estimated_identity >= 0.97) {
            wflambda_affine_penalties = {
                    .match = 0,
                    .mismatch = 13,
                    .gap_opening = 21,
                    .gap_extension = 1,
            };
        } else if (mashmap_estimated_identity >= 0.9) {
            wflambda_affine_penalties = {
                    .match = 0,
                    .mismatch = 5,
                    .gap_opening = 9,
                    .gap_extension = 1,
            };
        } else {
            wflambda_affine_penalties = {
                    .match = 0,
                    .mismatch = 3,
                    .gap_opening = 5,
                    .gap_extension = 1,
            };
        }
    }

    float max_mash_dist_to_evaluate;
    if (wflign_max_mash_dist > 0) {
        max_mash_dist_to_evaluate = wflign_max_mash_dist;
    } else {
        if (mashmap_estimated_identity >= 0.97) {
            max_mash_dist_to_evaluate = 0.05;
        } else if (mashmap_estimated_identity >= 0.9) {
            max_mash_dist_to_evaluate = 0.2;
        } else {
            max_mash_dist_to_evaluate = 0.3;
        }
    }

    //std::cerr << "wfa_affine_penalties.mismatch " << wfa_affine_penalties.mismatch << std::endl;
    //std::cerr << "wfa_affine_penalties.gap_opening " << wfa_affine_penalties.gap_opening << std::endl;
    //std::cerr << "wfa_affine_penalties.gap_extension " << wfa_affine_penalties.gap_extension << std::endl;
    //std::cerr << "wflambda_affine_penalties.mismatch " << wflambda_affine_penalties.mismatch << std::endl;
    //std::cerr << "wflambda_affine_penalties.gap_opening " << wflambda_affine_penalties.gap_opening << std::endl;
    //std::cerr << "wflambda_affine_penalties.gap_extension " << wflambda_affine_penalties.gap_extension << std::endl;
    //std::cerr << "max_mash_dist_to_evaluate " << max_mash_dist_to_evaluate << std::endl;

    // Configure the attributes of the wflambda-aligner
    wflambda::wavefront_aligner_attr_t wflambda_attributes =
            wflambda::wavefront_aligner_attr_default;
    wflambda_attributes.distance_metric = wflambda::gap_affine;
    wflambda_attributes.affine_penalties = wflambda_affine_penalties;
    // attributes.distance_metric = gap_affine2p;
    // attributes.affine2p_penalties = affine2p_penalties;
    if (wflambda_min_wavefront_length || wflambda_max_distance_threshold) {
        wflambda_attributes.reduction.reduction_strategy =
                wflambda::wavefront_reduction_dynamic; // wavefront_reduction_dynamic
        wflambda_attributes.reduction.min_wavefront_length = wflambda_min_wavefront_length;
        wflambda_attributes.reduction.max_distance_threshold = wflambda_max_distance_threshold;
    } else {
        wflambda_attributes.reduction.reduction_strategy =
                wflambda::wavefront_reduction_none; // wavefront_reduction_dynamic
=======
    } else {
        if (mashmap_estimated_identity >= 0.99999) {
            wfa_affine_penalties = {
                    .match = 0,
                    .mismatch = 15,
                    .gap_opening = 25,
                    .gap_extension = 1,
                    };
        } else if (mashmap_estimated_identity >= 0.97) {
            wfa_affine_penalties = {
                    .match = 0,
                    .mismatch = 9,
                    .gap_opening = 13,
                    .gap_extension = 1,
                    };
        } else if (mashmap_estimated_identity >= 0.9) {
            wfa_affine_penalties = {
                    .match = 0,
                    .mismatch = 3,
                    .gap_opening = 5,
                    .gap_extension = 1,
                    };
        } else {
            wfa_affine_penalties = {
                    .match = 0,
                    .mismatch = 2,
                    .gap_opening = 3,
                    .gap_extension = 1,
                    };
        }
>>>>>>> 97db5699
    }
    wflambda_attributes.alignment_scope =
            wflambda::alignment_scope_alignment; // alignment_scope_score
    wflambda_attributes.low_memory = true;
    wflambda::wavefront_aligner_t *const wflambda_aligner = wflambda::wavefront_aligner_new(
            pattern_length, text_length, &wflambda_attributes);


<<<<<<< HEAD
    // save computed alignments in a pair-indexed patchmap
    robin_hood::unordered_flat_map<uint64_t, alignment_t *> alignments;

    // allocate vectors to store our sketches
    std::vector<std::vector<rkmh::hash_t> *> query_sketches(pattern_length,
                                                            nullptr);
    std::vector<std::vector<rkmh::hash_t> *> target_sketches(text_length,
                                                             nullptr);

    wfa::wavefront_aligner_t* const wf_aligner
            = get_wavefront_aligner(wfa_affine_penalties,
                                    segment_length_to_use,
                                    segment_length_to_use,
                                    wfa::compute_score,
                                    false, -1);

    uint64_t num_alignments = 0;
    uint64_t num_alignments_performed = 0;

    int v_max = 0;
    int h_max = 0;

    // heuristic bound on the max mash dist, adaptive based on estimated
    // identity the goal here is to sparsify the set of alignments in the
    // wflambda layer we then patch up the gaps between them
    //const float max_mash_dist = std::max(0.05, (1.0 - mashmap_estimated_identity));

    auto extend_match = [&](const int &v, const int &h) {
        bool is_a_match = false;
        if (v >= 0 && h >= 0 && v < pattern_length && h < text_length) {
            const uint64_t k = encode_pair(v, h);
            const auto f = alignments.find(k); // high-level of WF-inception
            if (f != alignments.end()) {
                is_a_match = (alignments[k] != nullptr);
            } else {
                const int query_begin = v * step_size;
                const int target_begin = h * step_size;

                // The last fragment can be longer than segment_length_to_use (max 2*segment_length_to_use - 1)
                const auto segment_length_to_use_q = (uint16_t) (v == pattern_length - 1 ? query_length - query_begin : segment_length_to_use);
                const auto segment_length_to_use_t = (uint16_t) (h == text_length - 1 ? target_length - target_begin : segment_length_to_use);

                auto *aln = new alignment_t();
                const bool alignment_performed = do_wfa_segment_alignment(
                    query_name, query, query_sketches[v], query_length,
                    query_begin, target_name, target, target_sketches[h],
                    target_length, target_begin,
                    segment_length_to_use_q,
                    segment_length_to_use_t,
                    step_size, minhash_kmer_size, wfa_min_wavefront_length,
                    wfa_max_distance_threshold, max_mash_dist_to_evaluate, mashmap_estimated_identity,
                    wf_aligner, &wfa_affine_penalties, *aln);
                //std::cerr << v << "\t" << h << "\t" << "\t" << alignment_performed << std::endl;
                ++num_alignments;
                if (alignment_performed) {
                    ++num_alignments_performed;
                    if (aln->ok){
                        is_a_match = true;
                        alignments[k] = aln;
                    } else {
                        alignments[k] = nullptr;
                    }
                }
                if (!is_a_match) {
                    delete aln;
                }

                // cleanup old sketches
                if (v > v_max) {
                    v_max = v;
                    if (v >= wflambda_max_distance_threshold) {
                        auto &s =
                            query_sketches[v - wflambda_max_distance_threshold];
                        // The C++ language guarantees that delete p will do
                        // nothing if p is equal to NULL
                        delete s;
                        s = nullptr;
                    }
                }
                if (h > h_max) {
                    h_max = h;
                    if (h >= wflambda_max_distance_threshold) {
                        auto &s =
                            target_sketches[h -
                                            wflambda_max_distance_threshold];
                        // The C++ language guarantees that delete p will do
                        // nothing if p is equal to NULL
                        delete s;
                        s = nullptr;
                    }
                }
            }
        } else if (h < 0 || v < 0) { // It can be removed using an edit-distance
            // mode as high-level of WF-inception
            is_a_match = true;
        }
        return is_a_match;
    };

    // accumulate runs of matches in reverse order
    // then trim the cigars of successive mappings
    std::vector<alignment_t *> trace;

    auto trace_match = [&](const int &v, const int &h) {
        if (v >= 0 && h >= 0 && v < pattern_length && h < text_length) {
            const uint64_t k = encode_pair(v, h);
            const auto f = alignments.find(k);
            if (f != alignments.end() && alignments[k] != nullptr) {
                auto *aln = alignments[k];
                trace.push_back(aln);
                aln->keep = true;
                ++num_alignments;
                return true;
            }
            return false;
        } else {
            return false;
=======
    // accumulate runs of matches in reverse order
    // then trim the cigars of successive mappings
    std::vector<alignment_t *> trace;

    uint64_t num_alignments = 0;
    uint64_t num_alignments_performed = 0;
    const auto start_time = std::chrono::steady_clock::now();

    if (query_length <= MAX_LEN_FOR_PURE_WFA && target_length <= MAX_LEN_FOR_PURE_WFA) {
        const int min_wf_length = 256;
        const int max_dist_threshold = 1536;

        wfa::wavefront_aligner_t* const wf_aligner = get_wavefront_aligner(wfa_affine_penalties,
                                                                           target_length,
                                                                           query_length,
                                                                           true);
        wfa::wavefront_reduction_set_adaptive(&wf_aligner->reduction,
                                              min_wf_length,
                                              max_dist_threshold);

        auto *aln = new alignment_t();
        wfa::wavefront_aligner_resize(wf_aligner, target_length, query_length);

        const int status = wfa::wavefront_align(wf_aligner,
                                                target, target_length,
                                                query, query_length);

        aln->j = 0;
        aln->i = 0;

        // aln.mash_dist = mash_dist;
        aln->ok = status == WF_ALIGN_SUCCESSFUL;

        // fill the alignment info if we aligned
        if (aln->ok) {
            aln->query_length = query_length;
            aln->target_length = target_length;
#ifdef VALIDATE_WFA_WFLIGN
            if (!validate_cigar(wf_aligner->cigar, query, target,
                                segment_length_q, segment_length_t, aln.j, aln.i)) {
                std::cerr << "cigar failure at alignment " << aln.j << " "
                << aln.i << std::endl;
                unpack_display_cigar(wf_aligner->cigar, query,
                                     target, segment_length_q, segment_length_t,
                                     aln.j, aln.i);
                std::cerr << ">query" << std::endl
                << std::string(query + j, segment_length_q)
                << std::endl;
                std::cerr << ">target" << std::endl
                << std::string(target + i, segment_length_t)
                << std::endl;
                assert(false);
            }
#endif

            wflign_edit_cigar_copy(&aln->edit_cigar, &wf_aligner->cigar);

#ifdef VALIDATE_WFA_WFLIGN
            if (!validate_cigar(aln.edit_cigar, query, target, segment_length_q,
                                segment_length_t, aln.j, aln.i)) {
                std::cerr << "cigar failure after cigar copy in alignment "
                << aln.j << " " << aln.i << std::endl;
                assert(false);
            }
#endif
>>>>>>> 97db5699
        }

        ++num_alignments;
        ++num_alignments_performed;

<<<<<<< HEAD
    // Align
    wflambda::wavefront_aligner_clear__resize(wflambda_aligner, pattern_length,
                                              text_length);
    wflambda::wavefront_align(wflambda_aligner, extend_match,
                                      trace_match, pattern_length, text_length);

    for (const auto &p : alignments) {
        if (p.second != nullptr && !p.second->keep) {
            delete p.second;
            //p.second = nullptr;
=======
        trace.push_back(aln);

        const long elapsed_time_wflambda_ms =
                std::chrono::duration_cast<std::chrono::milliseconds>(
                        std::chrono::steady_clock::now() - start_time)
                        .count();

        // write a merged alignment
        write_merged_alignment(
                out, trace, wf_aligner, &wfa_affine_penalties, emit_md_tag,
                paf_format_else_sam, query, query_name, query_total_length,
                query_offset, query_length, query_is_rev, target, target_name,
                target_total_length, target_offset, target_length,
                MAX_LEN_FOR_PURE_WFA, min_identity,
                elapsed_time_wflambda_ms, num_alignments,
                num_alignments_performed, mashmap_estimated_identity,
                wflign_max_len_major, wflign_max_len_minor,
                erode_k,
                min_wf_length, max_dist_threshold);

        // Free
        wfa::wavefront_aligner_delete(wf_aligner);
    } else {
        const uint16_t segment_length_to_use =
                (query_length < segment_length || target_length < segment_length)
                ? std::min(query_length, target_length)
                : segment_length;

        // set up our implicit matrix
        const uint8_t steps_per_segment = 2;
        const uint16_t step_size = segment_length_to_use / steps_per_segment;

        // Pattern & Text
        // If the query_length/target_length are not multiple of step_size, we count
        // a fragment less, and the last one will be longer than segment_length_to_use
        const int pattern_length = (int)query_length / step_size - (query_length % step_size != 0 ? 1 : 0);
        const int text_length = (int)target_length / step_size - (target_length % step_size != 0 ? 1 : 0);

        // uncomment to use reduced WFA locally
        // currently not supported due to issues with traceback when applying
        // WF-reduction on small problems
        const int wfa_min_wavefront_length = 0; // segment_length_to_use / 16;
        const int wfa_max_distance_threshold = 0; // segment_length_to_use / 8;

        wflambda::affine_penalties_t wflambda_affine_penalties;
        if (wfa_mismatch_score > 0 && wfa_gap_opening_score > 0 && wfa_gap_extension_score > 0){
            wflambda_affine_penalties = {
                    .match = 0,
                    .mismatch = wflign_mismatch_score,
                    .gap_opening = wflign_gap_opening_score,
                    .gap_extension = wflign_gap_extension_score
            };
        } else {
            if (mashmap_estimated_identity >= 0.99999) {
                wflambda_affine_penalties = {
                        .match = 0,
                        .mismatch = 17,
                        .gap_opening = 27,
                        .gap_extension = 1,
                        };
            } else if (mashmap_estimated_identity >= 0.97) {
                wflambda_affine_penalties = {
                        .match = 0,
                        .mismatch = 13,
                        .gap_opening = 21,
                        .gap_extension = 1,
                        };
            } else if (mashmap_estimated_identity >= 0.9) {
                wflambda_affine_penalties = {
                        .match = 0,
                        .mismatch = 5,
                        .gap_opening = 9,
                        .gap_extension = 1,
                        };
            } else {
                wflambda_affine_penalties = {
                        .match = 0,
                        .mismatch = 3,
                        .gap_opening = 5,
                        .gap_extension = 1,
                        };
            }
>>>>>>> 97db5699
        }

<<<<<<< HEAD
//#define WFLIGN_DEBUG
#ifdef WFLIGN_DEBUG
    // get alignment score
    const int score = wflambda::edit_cigar_score_gap_affine(
        &affine_wavefronts->edit_cigar, &wflambda_affine_penalties);
=======
        float max_mash_dist_to_evaluate;
        if (wflign_max_mash_dist > 0) {
            max_mash_dist_to_evaluate = wflign_max_mash_dist;
        } else {
            if (mashmap_estimated_identity >= 0.97) {
                max_mash_dist_to_evaluate = 0.05;
            } else if (mashmap_estimated_identity >= 0.9) {
                max_mash_dist_to_evaluate = 0.2;
            } else {
                max_mash_dist_to_evaluate = 0.3;
            }
        }

        //std::cerr << "wfa_affine_penalties.mismatch " << wfa_affine_penalties.mismatch << std::endl;
        //std::cerr << "wfa_affine_penalties.gap_opening " << wfa_affine_penalties.gap_opening << std::endl;
        //std::cerr << "wfa_affine_penalties.gap_extension " << wfa_affine_penalties.gap_extension << std::endl;
        //std::cerr << "wflambda_affine_penalties.mismatch " << wflambda_affine_penalties.mismatch << std::endl;
        //std::cerr << "wflambda_affine_penalties.gap_opening " << wflambda_affine_penalties.gap_opening << std::endl;
        //std::cerr << "wflambda_affine_penalties.gap_extension " << wflambda_affine_penalties.gap_extension << std::endl;
        //std::cerr << "max_mash_dist_to_evaluate " << max_mash_dist_to_evaluate << std::endl;

        // Configure the attributes of the wflambda-aligner
        wflambda::wavefront_aligner_attr_t attributes =
                wflambda::wavefront_aligner_attr_default;
        attributes.distance_metric = wflambda::gap_affine;
        attributes.affine_penalties = wflambda_affine_penalties;
        // attributes.distance_metric = gap_affine2p;
        // attributes.affine2p_penalties = affine2p_penalties;
        if (wflambda_min_wavefront_length || wflambda_max_distance_threshold) {
            attributes.reduction.reduction_strategy =
                    wflambda::wavefront_reduction_dynamic; // wavefront_reduction_dynamic
                    attributes.reduction.min_wavefront_length = wflambda_min_wavefront_length;
                    attributes.reduction.max_distance_threshold = wflambda_max_distance_threshold;
        } else {
            attributes.reduction.reduction_strategy =
                    wflambda::wavefront_reduction_none; // wavefront_reduction_dynamic
        }
        attributes.alignment_scope =
                wflambda::alignment_scope_alignment; // alignment_scope_score
                attributes.low_memory = true;
        wflambda::wavefront_aligner_t *const wflambda_aligner = wflambda::wavefront_aligner_new(
                pattern_length, text_length, &attributes);


        // save computed alignments in a pair-indexed map
        robin_hood::unordered_flat_map<uint64_t, alignment_t *> alignments;

        // allocate vectors to store our sketches
        std::vector<std::vector<rkmh::hash_t> *> query_sketches(pattern_length,
                                                                nullptr);
        std::vector<std::vector<rkmh::hash_t> *> target_sketches(text_length,
                                                                 nullptr);

        wfa::wavefront_aligner_t* const wf_aligner = get_wavefront_aligner(wfa_affine_penalties,
                                                                           segment_length_to_use,
                                                                           segment_length_to_use,
                                                                           false);

        int v_max = 0;
        int h_max = 0;

        // heuristic bound on the max mash dist, adaptive based on estimated
        // identity the goal here is to sparsify the set of alignments in the
        // wflambda layer we then patch up the gaps between them
        //const float max_mash_dist = std::max(0.05, (1.0 - mashmap_estimated_identity));

        auto extend_match = [&](const int &v, const int &h) {
            bool is_a_match = false;
            if (v >= 0 && h >= 0 && v < pattern_length && h < text_length) {
                const uint64_t k = encode_pair(v, h);
                const auto f = alignments.find(k); // high-level of WF-inception
                if (f != alignments.end()) {
                    is_a_match = (alignments[k] != nullptr);
                } else {
                    const int query_begin = v * step_size;
                    const int target_begin = h * step_size;

                    // The last fragment can be longer than segment_length_to_use (max 2*segment_length_to_use - 1)
                    const auto segment_length_to_use_q = (uint16_t) (v == pattern_length - 1 ? query_length - query_begin : segment_length_to_use);
                    const auto segment_length_to_use_t = (uint16_t) (h == text_length - 1 ? target_length - target_begin : segment_length_to_use);

                    auto *aln = new alignment_t();
                    const bool alignment_performed = do_wfa_segment_alignment(
                            query_name, query, query_sketches[v], query_length,
                            query_begin, target_name, target, target_sketches[h],
                            target_length, target_begin,
                            segment_length_to_use_q,
                            segment_length_to_use_t,
                            step_size, minhash_kmer_size, wfa_min_wavefront_length,
                            wfa_max_distance_threshold, max_mash_dist_to_evaluate, mashmap_estimated_identity,
                            wf_aligner, &wfa_affine_penalties, *aln);
                    //std::cerr << v << "\t" << h << "\t" << "\t" << alignment_performed << std::endl;
                    ++num_alignments;
                    if (alignment_performed) {
                        ++num_alignments_performed;
                        if (aln->ok){
                            is_a_match = true;
                            alignments[k] = aln;
                        } else {
                            alignments[k] = nullptr;
                        }
                    }
                    if (!is_a_match) {
                        delete aln;
                    }
>>>>>>> 97db5699

                    // cleanup old sketches
                    if (v > v_max) {
                        v_max = v;
                        if (v >= wflambda_max_distance_threshold) {
                            auto &s =
                                    query_sketches[v - wflambda_max_distance_threshold];
                            // The C++ language guarantees that delete p will do
                            // nothing if p is equal to NULL
                            delete s;
                            s = nullptr;
                        }
                    }
                    if (h > h_max) {
                        h_max = h;
                        if (h >= wflambda_max_distance_threshold) {
                            auto &s =
                                    target_sketches[h -
                                    wflambda_max_distance_threshold];
                            // The C++ language guarantees that delete p will do
                            // nothing if p is equal to NULL
                            delete s;
                            s = nullptr;
                        }
                    }
                }
            } else if (h < 0 || v < 0) { // It can be removed using an edit-distance
                // mode as high-level of WF-inception
                is_a_match = true;
            }
            return is_a_match;
        };

        auto trace_match = [&](const int &v, const int &h) {
            if (v >= 0 && h >= 0 && v < pattern_length && h < text_length) {
                const uint64_t k = encode_pair(v, h);
                const auto f = alignments.find(k);
                if (f != alignments.end() && alignments[k] != nullptr) {
                    auto *aln = alignments[k];
                    trace.push_back(aln);
                    aln->keep = true;
                    ++num_alignments;
                    return true;
                }
                return false;
            } else {
                return false;
            }
        };

        // Align
        wflambda::wavefront_aligner_clear__resize(wflambda_aligner, pattern_length,
                                                  text_length);
        wflambda::wavefront_align(wflambda_aligner, extend_match,
                                  trace_match, pattern_length, text_length);

<<<<<<< HEAD
    // clean up our WFA allocator
    wfa::wavefront_aligner_delete(wf_aligner);

    // Trim alignments that overlap in the query
    if (!trace.empty()) {
        if(wflambda_attributes.low_memory) {
            std::reverse(trace.begin(), trace.end());
        }

//#define VALIDATE_WFA_WFLIGN
#ifdef VALIDATE_WFA_WFLIGN
=======
        for (const auto &p : alignments) {
            if (p.second != nullptr && !p.second->keep) {
                delete p.second;
                //p.second = nullptr;
            }
        }

        const long elapsed_time_wflambda_ms =
                std::chrono::duration_cast<std::chrono::milliseconds>(
                        std::chrono::steady_clock::now() - start_time)
                        .count();

        //#define WFLIGN_DEBUG
        #ifdef WFLIGN_DEBUG
        // get alignment score
        const int score = wflambda::edit_cigar_score_gap_affine(
                &affine_wavefronts->edit_cigar, &wflambda_affine_penalties);

        std::cerr << "[wflign::wflign_affine_wavefront] alignment score " << score
        << " for query: " << query_name << " target: " << target_name
        << std::endl;
        #endif

        // clean up sketches
        // The C++ language guarantees that delete p will do nothing if p is equal
        // to NULL
        for (auto &s : query_sketches) {
            delete s;
            s = nullptr;
        }
        for (auto &s : target_sketches) {
            delete s;
            s = nullptr;
        }

        // todo: implement alignment identifier based on hash of the input, params,
        // and commit annotate each PAF record with it and the full alignment score

        // Trim alignments that overlap in the query
        if (!trace.empty()) {
            //#define VALIDATE_WFA_WFLIGN
        #ifdef VALIDATE_WFA_WFLIGN
>>>>>>> 97db5699
        if (!trace.front()->validate(query, target)) {
            std::cerr << "first traceback is wrong" << std::endl;
            trace.front()->display();
            assert(false);
        }
        #endif

        if(attributes.low_memory) {
            std::reverse(trace.begin(), trace.end());
        }

        wfa::wavefront_aligner_t* const wf_aligner_cigar
                = get_wavefront_aligner(wfa_affine_penalties,
                                        segment_length_to_use,
                                        segment_length_to_use,
                                        wfa::compute_alignment,
                                        false, segment_length_to_use);

        uint64_t max_wf_memory_used = 0;

        auto align_and_get_cigar = [&](alignment_t& aln) {
            wfa::wavefront_aligner_resize(wf_aligner_cigar, aln.target_length,
                                                 aln.query_length);

            wfa::wavefront_align(wf_aligner_cigar, target + aln.i, aln.target_length,
                                         query + aln.j, aln.query_length);
            max_wf_memory_used = std::max(max_wf_memory_used, wfa::wavefront_aligner_get_size(wf_aligner_cigar));

            //std::cerr << "\t\talign_and_get_cigar: (" << aln.i << ", " << aln.j << ") - (" << aln.query_length << "," << aln.target_length << ")" << " -- " << wfa::wavefront_aligner_get_size(wf_aligner_cigar) << std::endl;

            // correct X/M errors in the cigar
            //hack_cigar(wf_aligner_cigar->cigar, query, target, query_length, target_length, aln.j, aln.i);

#ifdef VALIDATE_WFA_WFLIGN
            if (!validate_cigar(wf_aligner_cigar->cigar, query, target, query_length,
                            target_length, aln.j, aln.i)) {
            std::cerr << "cigar failure at alignment " << aln.j << " " << aln.i
                      << std::endl;
            unpack_display_cigar(wf_aligner_cigar->cigar, query, target, query_length,
                                 target_length, aln.j, aln.i);
            std::cerr << ">query" << std::endl
                      << std::string(query + aln.j, query_length) << std::endl;
            std::cerr << ">target" << std::endl
                      << std::string(target + aln.i, target_length) << std::endl;
            assert(false);
        }
#endif

            wflign_edit_cigar_copy(&aln.edit_cigar, &wf_aligner_cigar->cigar);
        };

        //std::cerr << query_name << " - " << target_name << std::endl;
        auto are_consecutive_over_the_same_diagonal = [&](const alignment_t &left, const alignment_t &right) {
            const int v_last = left.i / step_size;
            const int h_last = left.j / step_size;
            const int v_curr = right.i / step_size;
            const int h_curr = right.j / step_size;
            return (v_last == (v_curr - 1) && h_last == (h_curr - 1));
        };

        auto x = trace.rbegin();
<<<<<<< HEAD

        alignment_t *left_set = *x;
        int left_i = (**x).i;
        int left_j = (**x).j;

        auto c = x + 1;
        auto end_trace = trace.rend();

        while (c != end_trace){
            auto &curr = **c;

            if (are_consecutive_over_the_same_diagonal(*left_set, curr)) {
                curr.query_length += (left_set->query_length - step_size);
                curr.target_length += (left_set->target_length - step_size);
                left_set->ok = false;
                left_set = *c;

                ++c;
            } else {
                break;
            }
        }
        left_set->i = left_i;
        left_set->j = left_j;
        align_and_get_cigar(*left_set);

        while (c != end_trace) {
            // establish our last and curr alignments to consider when trimming

            alignment_t *right_set = *c;
            int right_i = (**c).i;
            int right_j = (**c).j;
//            std::cerr << "\tc2: (" << right_set->i << ", " << right_set->j << ") - (" << right_set->query_length << "," << right_set->target_length << ")" << std::endl;
            ++c;

            while (c != end_trace){
                auto &curr = **c;

                if (are_consecutive_over_the_same_diagonal(*right_set, curr)) {
                    curr.query_length += (right_set->query_length - step_size);
                    curr.target_length += (right_set->target_length - step_size);
                    right_set->ok = false;
                    right_set = *c;

                    ++c;
                } else {
                    break;
                }
            }
            right_set->i = right_i;
            right_set->j = right_j;
            align_and_get_cigar(*right_set);


#ifdef VALIDATE_WFA_WFLIGN
=======
        auto end_trace = trace.rend();

        auto c = x + 1;
        while (x != end_trace && c != end_trace) {
            // establish our last and curr alignments to consider when trimming
            auto &last = **x;
            auto &curr = **c;

        #ifdef VALIDATE_WFA_WFLIGN
>>>>>>> 97db5699
            if (curr.ok && !curr.validate(query, target)) {
                std::cerr << "curr traceback is wrong before trimming @ "
                << curr.j << " " << curr.i << std::endl;
                curr.display();
                assert(false);
            }
<<<<<<< HEAD
#endif
            trace_pos_t last_pos = {left_set->j, left_set->i, &left_set->edit_cigar,
                                    left_set->edit_cigar.begin_offset};
            trace_pos_t curr_pos = {right_set->j, right_set->i, &right_set->edit_cigar,
                                    right_set->edit_cigar.begin_offset};
=======
        #endif
        trace_pos_t last_pos = {last.j, last.i, &last.edit_cigar,
                                last.edit_cigar.begin_offset};
            trace_pos_t curr_pos = {curr.j, curr.i, &curr.edit_cigar,
                                    curr.edit_cigar.begin_offset};
>>>>>>> 97db5699

            // trace the last alignment until we overlap the next
            // to record our match
            trace_pos_t match_pos;

            // walk until they are matched at the query position
            while (!last_pos.at_end() && !curr_pos.at_end()) {
                //std::cerr << "last_pos " << last_pos.j << " - " << last_pos.i << " - " << last_pos.offset << " - " << last_pos.curr() << std::endl;
                //std::cerr << "curr_pos " << curr_pos.j << " - " << curr_pos.i << " - " << curr_pos.offset << " - " << curr_pos.curr() << std::endl;
                if (last_pos.equal(curr_pos)) {
                    // they equal and we can splice them at the first match
                    match_pos = last_pos;
                    break;
                }
                if (last_pos.j == curr_pos.j) {
                    last_pos.incr();
                    curr_pos.incr();
                } else if (last_pos.j < curr_pos.j) {
                    last_pos.incr();
                } else {
                    curr_pos.incr();
                }
            }

            // if we matched, we'll be able to splice the alignments together
            int trim_last = 0, trim_curr = 0;
            if (match_pos.assigned()) {
                //std::cerr << "match_pos " << match_pos.j << " - " << match_pos.i << " - " << match_pos.offset << " - " << match_pos.curr() << std::endl;
                // we'll use our match position to set up the trims
                trim_last = (left_set->j + left_set->query_length) - match_pos.j;
                trim_curr = match_pos.j - right_set->j;
            } else {
                // we want to remove any possible overlaps in query or target
                // walk back last until we don't overlap in i or j
                // recording the distance walked as an additional trim on last
                bool flip = false;
                while (last_pos.j > curr_pos.j || last_pos.i > curr_pos.i) {
                    if (flip) {
                        last_pos.decr();
                    } else {
                        curr_pos.incr();
                    }
                    flip ^= true;
                }
                trim_last = (left_set->j + left_set->query_length) - last_pos.j + 1;
                trim_curr = curr_pos.j - right_set->j + 1;
                assert(last_pos.j <= curr_pos.j);
                assert(last_pos.i <= curr_pos.i);
            }

            // assign our cigar trim
            //left_set->display();
            if (trim_last > 0) {
                //std::cerr << "trim_last " << trim_last << std::endl;
                left_set->trim_back(trim_last);
                //last.display();
        #ifdef VALIDATE_WFA_WFLIGN
        if (last.ok && !last.validate(query, target)) {
            std::cerr << "traceback is wrong after last trimming @ "
            << last.j << " " << last.i << std::endl;
            last.display();
            assert(false);
        }
        #endif
            }
            //right_set->display();
            if (trim_curr > 0) {
                //std::cerr << "trim_curr " << trim_curr << std::endl;
                right_set->trim_front(trim_curr);
                //curr.display();
        #ifdef VALIDATE_WFA_WFLIGN
        if (curr.ok && !curr.validate(query, target)) {
            std::cerr << "traceback is wrong after curr trimming @ "
            << curr.j << " " << curr.i << std::endl;
            curr.display();
            assert(false);
        }
        #endif
            }
<<<<<<< HEAD
            //if (right_set->ok) {
                left_set = right_set;
            //}
#ifdef VALIDATE_WFA_WFLIGN
=======
            if (curr.ok) {
                x = c;
            }
            ++c;
        #ifdef VALIDATE_WFA_WFLIGN
>>>>>>> 97db5699
            auto distance_target = (curr.i - (last.i + last.target_length));
            auto distance_query = (curr.j - (last.j + last.query_length));
            if (last.ok && curr.ok &&
            (distance_query < 0 || distance_target < 0)) {
                std::cerr << "distance_target_query " << distance_target << " "
                << distance_query << std::endl;
                std::cerr << "trimming failure at @ " << last.j << "," << last.i
                << " -> " << curr.j << "," << curr.i << std::endl;
                last.display();
                curr.display();
                exit(1);
            }
        #endif
        }

        wfa::wavefront_aligner_delete(wf_aligner_cigar);

        const long elapsed_time_wflambda_ms =
                std::chrono::duration_cast<std::chrono::milliseconds>(
                        std::chrono::steady_clock::now() - start_time)
                        .count();

        if (merge_alignments) {
            wfa::wavefront_aligner_t* const wf_aligner_patching
                    = get_wavefront_aligner(wfa_affine_penalties,
                                            segment_length_to_use,
                                            segment_length_to_use,
                                            wfa::compute_alignment,
                                            false, -1);

            // write a merged alignment
            write_merged_alignment(
<<<<<<< HEAD
                out, trace, wf_aligner_patching, &wfa_affine_penalties, emit_md_tag,
                paf_format_else_sam, query, query_name, query_total_length,
                query_offset, query_length, query_is_rev, target, target_name,
                target_total_length, target_offset, target_length,
                segment_length_to_use, min_identity,
                elapsed_time_wflambda_ms, num_alignments,
                num_alignments_performed, max_wf_memory_used, mashmap_estimated_identity,
                wflign_max_len_major, wflign_max_len_minor, erode_k);

            wfa::wavefront_aligner_delete(wf_aligner_patching);
=======
                    out, trace, wf_aligner, &wfa_affine_penalties, emit_md_tag,
                    paf_format_else_sam, query, query_name, query_total_length,
                    query_offset, query_length, query_is_rev, target, target_name,
                    target_total_length, target_offset, target_length,
                    segment_length_to_use, min_identity,
                    elapsed_time_wflambda_ms, num_alignments,
                    num_alignments_performed, mashmap_estimated_identity,
                    wflign_max_len_major, wflign_max_len_minor,
                    erode_k,
                    256, 768);
>>>>>>> 97db5699
        } else {
            for (auto x = trace.rbegin(); x != trace.rend(); ++x) {
                // std::cerr << "on alignment" << std::endl;
                write_alignment(out, **x, query_name, query_total_length,
                                query_offset, query_length, query_is_rev,
                                target_name, target_total_length, target_offset,
                                target_length, min_identity, mashmap_estimated_identity);
            }
        }
<<<<<<< HEAD
    }

    // Free
    wflambda::wavefront_aligner_delete(wflambda_aligner);
=======
        }

        // Free
        wfa::wavefront_aligner_delete(wf_aligner);
        wflambda::wavefront_aligner_delete(wflambda_aligner);
    }
>>>>>>> 97db5699
}

// accumulate alignment objects
// run the traceback determine which are part of the main chain
// order them and write them out
// needed--- 0-cost deduplication of alignment regions (how????)
//     --- trim the alignment back to the first 1/2 of the query
bool do_wfa_segment_alignment(
    const std::string &query_name, const char *query,
    std::vector<rkmh::hash_t> *&query_sketch, const uint64_t &query_length,
    const uint64_t &j, const std::string &target_name, const char *target,
    std::vector<rkmh::hash_t> *&target_sketch, const uint64_t &target_length,
    const uint64_t &i,
    const uint16_t &segment_length_q,
    const uint16_t &segment_length_t,
    const uint16_t &step_size, const uint64_t &minhash_kmer_size,
    const int &min_wavefront_length,
    const int &max_distance_threshold, const float &max_mash_dist, const float& mashmap_estimated_identity,
    wfa::wavefront_aligner_t *const wf_aligner,
    wfa::affine_penalties_t *const affine_penalties, alignment_t &aln) {

    // first make the sketches if we haven't yet
    if (query_sketch == nullptr) {
        query_sketch = new std::vector<rkmh::hash_t>();
        *query_sketch = rkmh::hash_sequence(
            query + j, segment_length_q, minhash_kmer_size, segment_length_q / 20);
    }
    if (target_sketch == nullptr) {
        target_sketch = new std::vector<rkmh::hash_t>();
        *target_sketch = rkmh::hash_sequence(
            target + i, segment_length_t, minhash_kmer_size, segment_length_t / 20);
    }

    // first check if our mash dist is inbounds
    const float mash_dist =
        rkmh::compare(*query_sketch, *target_sketch, minhash_kmer_size);

    // this threshold is set low enough that we tend to randomly sample wflambda
    // matrix cells for alignment the threshold is adaptive, based on the mash
    // distance of the mapping we are aligning we should obtain enough
    // alignments that we can still patch between them
    if (mash_dist > max_mash_dist) {
        // if it isn't, return false
        return false;
    } else {
        // if it is, we'll align
<<<<<<< HEAD
=======

        const int max_score = std::max(segment_length_q, segment_length_t) * (0.75 + mash_dist);
        // Worst case acceptable as a match: seg_len/4 Is/Ds + seg_len * 3/4 long good enough alignment + seg_len/4 Ds/Is
//        int segment_length_div_4 = std::max(segment_length_q, segment_length_t) / 4;
//        const int max_score = (int) ((1.0 + mash_dist) *
//                                     (float) (affine_penalties->gap_opening + (segment_length_div_4 - 1) * affine_penalties->gap_extension) * 2 +
//                                     ceil((float) segment_length_div_4 * 3 * (1.0 - mashmap_estimated_identity)) *
//                                     (float) (affine_penalties->gap_opening + affine_penalties->gap_extension + affine_penalties->mismatch));

        wfa::wavefront_aligner_resize(wf_aligner, segment_length_t,
                                             segment_length_q);

        wfa::wavefront_aligner_set_max_alignment_score(wf_aligner, max_score);
        const int status =
            wfa::wavefront_align(wf_aligner, target + i, segment_length_t,
                                         query + j, segment_length_q);

>>>>>>> 97db5699
        aln.j = j;
        aln.i = i;

        // aln.mash_dist = mash_dist;
<<<<<<< HEAD

        //ToDo to evaluate
        if (true || mash_dist > 0) {
            const int max_score = std::max(segment_length_q, segment_length_t) * (0.75 + mash_dist);
//        // Worst case acceptable as a match: seg_len/4 Is/Ds + seg_len * 3/4 long good enough alignment + seg_len/4 Ds/Is
//        int segment_length_div_4 = std::max(segment_length_q, segment_length_t) / 4;
//        const int max_score = (int) ((1.0 + mash_dist) *
//                                     (float) (affine_penalties->gap_opening + (segment_length_div_4 - 1) * affine_penalties->gap_extension) * 2 +
//                                     ceil((float) segment_length_div_4 * 3 * (1.0 - mashmap_estimated_identity)) *
//                                     (float) (affine_penalties->gap_opening + affine_penalties->gap_extension + affine_penalties->mismatch));

            wfa::wavefront_aligner_resize(wf_aligner, segment_length_t,
                                                 segment_length_q);

            wfa::wavefront_aligner_set_max_alignment_score(wf_aligner, max_score);
            const int status =
                wfa::wavefront_align(wf_aligner, target + i, segment_length_t,
                                             query + j, segment_length_q);

            // aln.mash_dist = mash_dist;
            aln.ok = status == WF_ALIGN_SUCCESSFUL && wf_aligner->cigar.score < max_score;
        } else {
            aln.ok = true;
        }
=======
        aln.ok = status == WF_ALIGN_SUCCESSFUL && wf_aligner->cigar.score < max_score;
>>>>>>> 97db5699

        // fill the alignment info if we aligned
        if (aln.ok) {
            aln.query_length = segment_length_q;
            aln.target_length = segment_length_t;
#ifdef VALIDATE_WFA_WFLIGN
            if (!validate_cigar(wf_aligner->cigar, query, target,
                                segment_length_q, segment_length_t, aln.j, aln.i)) {
                std::cerr << "cigar failure at alignment " << aln.j << " "
                          << aln.i << std::endl;
                unpack_display_cigar(wf_aligner->cigar, query,
                                     target, segment_length_q, segment_length_t,
                                     aln.j, aln.i);
                std::cerr << ">query" << std::endl
                          << std::string(query + j, segment_length_q)
                          << std::endl;
                std::cerr << ">target" << std::endl
                          << std::string(target + i, segment_length_t)
                          << std::endl;
                assert(false);
            }
#endif

            // Compute only the score
            //wflign_edit_cigar_copy(&aln.edit_cigar, &wf_aligner->cigar);

#ifdef VALIDATE_WFA_WFLIGN
            if (!validate_cigar(aln.edit_cigar, query, target, segment_length_q,
                                segment_length_t, aln.j, aln.i)) {
                std::cerr << "cigar failure after cigar copy in alignment "
                          << aln.j << " " << aln.i << std::endl;
                assert(false);
            }
#endif
        }

        return true;
    }
}

void do_wfa_patch_alignment(const char *query, const uint64_t &j,
                            const uint64_t &query_length, const char *target,
                            const uint64_t &i, const uint64_t &target_length,
                            const int &segment_length,
                            const int &min_wavefront_length,
                            const int &max_distance_threshold,
                            uint64_t &max_wf_memory_used,
                            wfa::wavefront_aligner_t *const _wf_aligner,
                            wfa::affine_penalties_t *const affine_penalties,
                            alignment_t &aln) {
    const long max_seg_len = 3 * segment_length;
    const bool big_wave = (query_length > max_seg_len || target_length > max_seg_len);
    wfa::wavefront_aligner_t* const wf_aligner
        = big_wave ?
            get_wavefront_aligner(*affine_penalties,
                                target_length,
                                  query_length,
<<<<<<< HEAD
                                  wfa::compute_alignment,
                                  true, -1)
=======
                                  true)
>>>>>>> 97db5699
        : _wf_aligner;

    /*
     std::cerr << "do_wfa_patch q:" << j << " qlen:" << query_length
               << " t:" << i << " tlen:" << target_length << std::endl;

     {
         //std::hash
         std::string query_seq(query+j, query_length);
         //query + j, query_length
         std::string target_seq(query+j, query_length);
         //target + i, target_length
         std::stringstream namess;
         auto target_hash = std::hash<std::string>{}(target_seq);
         auto query_hash = std::hash<std::string>{}(query_seq);
         namess << "wfpatch_" << target_length << "x" << query_length << "_" << target_hash << "_" << query_hash << ".fa";
         std::ofstream out(namess.str());
         out << ">" << target_hash << std::endl << target_seq << std::endl
             << ">" << query_hash << std::endl << query_seq << std::endl;
     }
    */

    // Reduction strategy
    if (query_length < max_distance_threshold &&
        target_length < max_distance_threshold) {
        // wavefront_reduction_none
        wfa::wavefront_reduction_set_none(&wf_aligner->reduction);
    } else {
        wfa::wavefront_reduction_set_adaptive(&wf_aligner->reduction,
                                             min_wavefront_length,
                                             max_distance_threshold);
    }

    const int max_score = 2 * std::max(target_length, query_length);

    wfa::wavefront_aligner_resize(wf_aligner, target_length,
                                         query_length);

    wfa::wavefront_aligner_set_max_alignment_score(wf_aligner, max_score);
    const int status =
        wfa::wavefront_align(wf_aligner, target + i, target_length,
                                     query + j, query_length);
<<<<<<< HEAD
    max_wf_memory_used = std::max(max_wf_memory_used, wfa::wavefront_aligner_get_size(wf_aligner));
=======
>>>>>>> 97db5699

    aln.ok = status == WF_ALIGN_SUCCESSFUL && wf_aligner->cigar.score < max_score;
    if (aln.ok) {
        // correct X/M errors in the cigar
        //hack_cigar(wf_aligner->cigar, query, target, query_length, target_length, j, i);

#ifdef VALIDATE_WFA_WFLIGN
        if (!validate_cigar(wf_aligner->cigar, query, target, query_length,
                            target_length, j, i)) {
            std::cerr << "cigar failure at alignment " << aln.j << " " << aln.i
                      << std::endl;
            unpack_display_cigar(wf_aligner->cigar, query, target, query_length,
                                 target_length, aln.j, aln.i);
            std::cerr << ">query" << std::endl
                      << std::string(query + j, query_length) << std::endl;
            std::cerr << ">target" << std::endl
                      << std::string(target + i, target_length) << std::endl;
            assert(false);
        }
#endif

        wflign_edit_cigar_copy(&aln.edit_cigar, &wf_aligner->cigar);
    }

    if (big_wave) {
        wfa::wavefront_aligner_delete(wf_aligner);
    }
}

/*EdlibAlignResult do_edlib_patch_alignment(const char *query, const uint64_t &j,
                                          const uint64_t &query_length,
                                          const char *target, const uint64_t &i,
                                          const uint64_t &target_length,
                                          const EdlibAlignMode &align_mode) {

    // std::cerr << "do_edlib_patch " << j << " " << query_length << " " << i <<
    // " " << target_length << std::endl;

    const auto edlib_config =
        edlibNewAlignConfig(-1, align_mode, EDLIB_TASK_PATH, NULL, 0);

    return edlibAlign(query + j, query_length, target + i, target_length,
                      edlib_config);
}*/

/*bool hack_cigar(wfa::cigar_t &cigar, const char *query, const char *target,
                const uint64_t &query_aln_len, const uint64_t &target_aln_len,
                uint64_t j, uint64_t i) {
    const int start_idx = cigar.begin_offset;
    const int end_idx = cigar.end_offset;
    const uint64_t j_max = j + query_aln_len;
    const uint64_t i_max = i + target_aln_len;
    bool ok = true;
    // std::cerr << "start to end " << start_idx << " " << end_idx << std::endl;
    for (int c = start_idx; c < end_idx; c++) {
        if (j >= j_max && i >= i_max) {
            cigar.end_offset = c;
            ok = false;
            break;
        }
        // if new sequence of same moves started
        switch (cigar.operations[c]) {
        case 'M':
            // check that we match
            if (j < j_max && i < i_max && query[j] != target[i]) {
                // std::cerr << "mismatch @ " << j << " " << i << " " <<
                // query[j] << " " << target[i] << std::endl;
                cigar.operations[c] = 'X';
                ok = false;
            }
            if (j >= j_max) {
                // std::cerr << "query out of bounds @ " << j << " " << i << " "
                // << query[j] << " " << target[i] << std::endl;
                cigar.operations[c] = 'D';
                ok = false;
            }
            if (i >= i_max) {
                // std::cerr << "target out of bounds @ " << j << " " << i << "
                // " << query[j] << " " << target[i] << std::endl;
                cigar.operations[c] = 'I';
                ok = false;
            }
            ++j;
            ++i;
            break;
        case 'X':
            if (j < j_max && i < i_max && query[j] == target[i]) {
                cigar.operations[c] = 'M';
                ok = false;
            }
            ++j;
            ++i;
            break;
        case 'I':
            ++j;
            break;
        case 'D':
            ++i;
            break;
        default:
            break;
        }
    }
    return ok;
}*/

bool validate_cigar(const wfa::cigar_t &cigar, const char *query,
                    const char *target, const uint64_t &query_aln_len,
                    const uint64_t &target_aln_len, uint64_t j, uint64_t i) {
    // check that our cigar matches where it claims it does
    const int start_idx = cigar.begin_offset;
    const int end_idx = cigar.end_offset;
    const uint64_t j_max = j + query_aln_len;
    const uint64_t i_max = i + target_aln_len;
    bool ok = true;
    // std::cerr << "start to end " << start_idx << " " << end_idx << std::endl;
    for (int c = start_idx; c < end_idx; c++) {
        // if new sequence of same moves started
        switch (cigar.operations[c]) {
        case 'M':
            // check that we match
            if (query[j] != target[i]) {
                std::cerr << "mismatch @ " << j << " " << i << " " << query[j]
                          << " " << target[i] << std::endl;
                ok = false;
            }
            if (j >= j_max) {
                std::cerr << "query out of bounds @ " << j << " " << i << " "
                          << query[j] << " " << target[i] << std::endl;
                ok = false;
            }
            if (i >= i_max) {
                std::cerr << "target out of bounds @ " << j << " " << i << " "
                          << query[j] << " " << target[i] << std::endl;
                ok = false;
            }
            ++j;
            ++i;
            break;
        case 'X':
            ++j;
            ++i;
            break;
        case 'I':
            ++j;
            break;
        case 'D':
            ++i;
            break;
        default:
            break;
        }
    }
    return ok;
}

bool validate_trace(const std::vector<char> &tracev, const char *query,
                    const char *target, const uint64_t &query_aln_len,
                    const uint64_t &target_aln_len, uint64_t j, uint64_t i) {
    // check that our cigar matches where it claims it does
    const int start_idx = 0;
    const int end_idx = tracev.size();
    const uint64_t j_max = j + query_aln_len;
    const uint64_t i_max = i + target_aln_len;
    bool ok = true;
     //std::cerr << "start to end " << start_idx << " " << end_idx << std::endl;
     //std::cerr << "j_max " << j_max << " - i_max " << i_max << std::endl;
    for (int c = start_idx; c < end_idx; c++) {
        // if new sequence of same moves started
        switch (tracev[c]) {
            case 'M':
                if (j < j_max && i < i_max) {
                    // check that we match
                    if (query[j] != target[i]) {
                        std::cerr << "mismatch @ " << tracev[c] << " " << j << " " << i
                                  << " " << query[j] << " " << target[i] << std::endl;
                        ok = false;
                    }
                } else  {
                    if (j >= j_max) {
                        std::cerr << "M - query out of bounds @ " << j << " " << i << std::endl;//" "
                        //<< query[j] << " " << target[i] << std::endl;
                        ok = false;
                    }

                    if (i >= i_max) {
                        std::cerr << "M - target out of bounds @ " << j << " " << i << std::endl;//" "
                        //<< query[j] << " " << target[i] << std::endl;
                        ok = false;
                    }
                }

                ++j;
                ++i;
                break;
            case 'X':
                if (j < j_max && i < i_max) {
                    // check that we don't match
                    if (query[j] == target[i]) {
                        std::cerr << "match @ " << tracev[c] << " " << j << " " << i
                                  << " " << query[j] << " " << target[i] << std::endl;
                        ok = false;
                    }
                } else {
                    if (j >= j_max) {
                        std::cerr << "X - query out of bounds @ " << j << " " << i << std::endl;//" "
                        //<< query[j] << " " << target[i] << std::endl;
                        ok = false;
                    }

                    if (i >= i_max) {
                        std::cerr << "X - target out of bounds @ " << j << " " << i << std::endl;//" "
                        //<< query[j] << " " << target[i] << std::endl;
                        ok = false;
                    }
                }

                ++j;
                ++i;
                break;
            case 'I':
                ++j;
                break;
            case 'D':
                ++i;
                break;
            default:
                break;
        }
    }
    return ok;
}

bool unpack_display_cigar(const wfa::cigar_t &cigar, const char *query,
                          const char *target, const uint64_t &query_aln_len,
                          const uint64_t &target_aln_len, uint64_t j,
                          uint64_t i) {
    // check that our cigar matches where it claims it does
    const int start_idx = cigar.begin_offset;
    const int end_idx = cigar.end_offset;
    const uint64_t j_max = j + query_aln_len;
    const uint64_t i_max = i + target_aln_len;
    // std::cerr << "start to end " << start_idx << " " << end_idx << std::endl;
    for (int c = start_idx; c < end_idx; c++) {
        // if new sequence of same moves started
        switch (cigar.operations[c]) {
        case 'M':
            // check that we match
            std::cerr << "M"
                      << " " << j << " " << i << " "
                      << "q:" << query[j] << " "
                      << "t:" << target[i] << " "
                      << (query[j] == target[i] ? " " : "👾")
                      << (j >= j_max ? "⚡" : " ") << (i >= i_max ? "🔥" : " ")
                      << std::endl;
            ++j;
            ++i;
            break;
        case 'X':
            std::cerr << "X"
                      << " " << j << " " << i << " "
                      << "q:" << query[j] << " "
                      << "t:" << target[i] << " "
                      << (query[j] != target[i] ? " " : "👾")
                      << (j >= j_max ? "⚡" : " ") << (i >= i_max ? "🔥" : " ")
                      << std::endl;
            ++j;
            ++i;
            break;
        case 'I':
            std::cerr << "I"
                      << " " << j << " " << i << " "
                      << "q:" << query[j] << " "
                      << "t:"
                      << "|"
                      << "  " << (j >= j_max ? "⚡" : " ")
                      << (i >= i_max ? "🔥" : " ") << std::endl;
            ++j;
            break;
        case 'D':
            std::cerr << "D"
                      << " " << j << " " << i << " "
                      << "q:"
                      << "|"
                      << " "
                      << "t:" << target[i] << "  " << (j >= j_max ? "⚡" : " ")
                      << (i >= i_max ? "🔥" : " ") << std::endl;
            ++i;
            break;
        default:
            break;
        }
    }
    return true;
}

void write_merged_alignment(
<<<<<<< HEAD
        std::ostream &out, const std::vector<alignment_t *> &trace,
        wfa::wavefront_aligner_t *const wf_aligner,
        wfa::affine_penalties_t *const affine_penalties, const bool &emit_md_tag,
        const bool &paf_format_else_sam, const char *query,
        const std::string &query_name, const uint64_t &query_total_length,
        const uint64_t &query_offset, const uint64_t &query_length,
        const bool &query_is_rev, const char *target,
        const std::string &target_name, const uint64_t &target_total_length,
        const uint64_t &target_offset, const uint64_t &target_length,
        const uint16_t &segment_length,
        const float &min_identity, const long &elapsed_time_wflambda_ms,
        const uint64_t &num_alignments, const uint64_t &num_alignments_performed,
        uint64_t &max_wf_memory_used,
        const float &mashmap_estimated_identity, const uint64_t &wflign_max_len_major,
        const uint64_t &wflign_max_len_minor, const uint16_t &erode_k,
        const bool &with_endline) {
=======
    std::ostream &out, const std::vector<alignment_t *> &trace,
    wfa::wavefront_aligner_t *const wf_aligner,
    wfa::affine_penalties_t *const affine_penalties, const bool &emit_md_tag,
    const bool &paf_format_else_sam, const char *query,
    const std::string &query_name, const uint64_t &query_total_length,
    const uint64_t &query_offset, const uint64_t &query_length,
    const bool &query_is_rev, const char *target,
    const std::string &target_name, const uint64_t &target_total_length,
    const uint64_t &target_offset, const uint64_t &target_length,
    const uint16_t &segment_length,
    const float &min_identity, const long &elapsed_time_wflambda_ms,
    const uint64_t &num_alignments, const uint64_t &num_alignments_performed,
    const float &mashmap_estimated_identity,
    const uint64_t &wflign_max_len_major, const uint64_t &wflign_max_len_minor,
    const uint16_t &erode_k,
    const int &min_wf_length, const int &max_dist_threshold,
    const bool &with_endline) {
>>>>>>> 97db5699

    int64_t target_pointer_shift = 0;

    uint64_t target_length_mut = target_length;

    // patching parameters
    // we will nibble patching back to this length
    const uint64_t min_wfa_patch_length = 128;
<<<<<<< HEAD
    const int min_wf_length = 256;
    const int max_dist_threshold = 768;
=======
>>>>>>> 97db5699

    // we need to get the start position in the query and target
    // then run through the whole alignment building up the cigar
    // finally emitting it
    // our final cigar
    //
    // std::string cigarstr;
    uint64_t matches = 0;
    uint64_t mismatches = 0;
    uint64_t insertions = 0;
    uint64_t inserted_bp = 0;
    uint64_t deletions = 0;
    uint64_t deleted_bp = 0;
    uint64_t query_start = 0;
    uint64_t target_start = 0;
    uint64_t total_query_aligned_length = 0;
    uint64_t total_target_aligned_length = 0;
    uint64_t query_end = 0;
    uint64_t target_end = 0;
    uint64_t total_score = 0;

    // double mash_dist_sum = 0;
    uint64_t ok_alns = 0;

    auto start_time = std::chrono::steady_clock::now();

#ifdef WFLIGN_DEBUG
    std::cerr << "[wflign::wflign_affine_wavefront] processing traceback"
              << std::endl;
#endif
    // write trace into single cigar vector
    std::vector<char> tracev;
    {
        // patch: walk the cigar, patching directly when we have simultaneous
        // gaps in query and ref and adding our results to the final trace as we
        // go

#define MAX_NUM_INDELS_TO_LOOK_AT 3
        auto distance_close_big_enough_indels =
            [](const uint32_t indel_len, auto iterator,
               const std::vector<char> &trace) {
                const uint32_t min_indel_len_to_find = indel_len / 3;
                const uint16_t max_dist_to_look_at =
                    std::min(indel_len * 64, (uint32_t)4096);//std::numeric_limits<uint16_t>::max());

                // std::cerr << "min_indel_len_to_find " <<
                // min_indel_len_to_find << std::endl; std::cerr <<
                // "max_dist_to_look_at " << max_dist_to_look_at << std::endl;

                auto q = iterator;

                uint8_t num_indels_to_find = MAX_NUM_INDELS_TO_LOOK_AT;
                uint32_t curr_size_close_indel = 0;
                int32_t dist_close_indels = 0;

                //std::cerr << "indel_len " << indel_len << std::endl;
                //std::cerr << "min_indel_len_to_find " << min_indel_len_to_find << std::endl;
                //std::cerr << "max_dist_to_look_at " << max_dist_to_look_at << std::endl;

                while (q != trace.end() &&
                       dist_close_indels < max_dist_to_look_at) {
                    curr_size_close_indel = 0;
                    while (q != trace.end() && (*q == 'I' || *q == 'D')) {
                        ++curr_size_close_indel;

                        ++dist_close_indels;
                        ++q;
                    }
                    // std::cerr << "\t\tcurr_size_close_indel " <<
                    // curr_size_close_indel << std::endl;
                    if (curr_size_close_indel >= min_indel_len_to_find) {
                        // std::cerr << "\t\tnum_indels_to_find " <<
                        // (uint16_t)num_indels_to_find << std::endl;
                        if (--num_indels_to_find == 0) {
                            break;
                        }
                    }

                    while (q != trace.end() &&
                           (dist_close_indels < max_dist_to_look_at) &&
                           *q != 'I' && *q != 'D') {
                        ++dist_close_indels;
                        ++q;
                    }
                }

                //std::cerr << "dist_close_indels " << dist_close_indels << std::endl;
                //std::cerr << "num_indels_found " << MAX_NUM_INDELS_TO_LOOK_AT - num_indels_to_find << std::endl;

                return num_indels_to_find < MAX_NUM_INDELS_TO_LOOK_AT
                           ? dist_close_indels
                           : -1;
            };

        auto patching = [&query, &query_name, &query_length, &query_start,
                         &query_offset, &target, &target_name,
                         &target_length_mut, &target_start, &target_offset,
                         &target_total_length, &target_end,
                         &target_pointer_shift,
                         &segment_length,
                         &wflign_max_len_major,
                         &wflign_max_len_minor,
                         &distance_close_big_enough_indels, &min_wf_length,
                         &max_dist_threshold, &wf_aligner,
                         &affine_penalties, &max_wf_memory_used](std::vector<char> &unpatched,
                                            std::vector<char> &patched) {
            auto q = unpatched.begin();

            uint64_t query_pos = query_start;
            uint64_t target_pos = target_start;

            uint64_t query_delta = 0;
            uint64_t target_delta = 0;

            bool got_alignment = false;

            // Head patching
            {
                // how long a gap?
                while (q != unpatched.end() && *q == 'I') {
                    ++query_delta;
                    ++q;
                }
                while (q != unpatched.end() && *q == 'D') {
                    ++target_delta;
                    ++q;
                }

                if (query_delta > 0 && query_delta < wflign_max_len_minor) {
                    // Semi-global mode for patching the heads

                    // TODO: when we will have semi-global WFA
                    // nibble forward if we're below the correct length
                    // ...
                    // TODO: when we will have semi-global WFA

//                    std::cerr << "HEAD patching in"
//                              << query_name << " "
//                              << query_offset << "@ " << query_pos <<
//                              " - " << query_delta
//                              << " --- "
//                              << target_name << " " << target_offset
//                              << " @ " <<
//                              target_pos << " - "
//                              << target_delta
//                              << std::endl;

                    // min_wfa_patch_length-bps of margins to manage insertions in the query
                    const uint64_t delta_to_ask = query_delta + min_wfa_patch_length <= target_delta ? 0 : query_delta + min_wfa_patch_length - target_delta;

                    uint64_t target_delta_to_shift = 0;
                    uint64_t target_pos_x, target_start_x;
                    int64_t target_pointer_shift_x;

                    // Note that target_pos >= target_start
                    if (target_pos >= delta_to_ask) {
                        // std::cerr << "A\n";
                        // Easy, we don't have to manage 'negative' indexes for
                        // the target array
                        target_delta_to_shift = delta_to_ask;

                        target_pos_x = target_pos - target_delta_to_shift;
                        target_start_x = target_pos_x < target_start
                                             ? target_pos_x
                                             : target_start;

                        target_pointer_shift_x = target_pointer_shift; // + 0;
                    } else {
                        // std::cerr << "B\n";
                        target_pos_x = 0;
                        target_start_x = 0;

                        const uint64_t positions_to_get =
                            delta_to_ask - target_pos;

                        // Manage negative indexes
                        if (target_offset - target_pointer_shift >= positions_to_get) {
                            // std::cerr << "B.1\n";
                            target_pointer_shift_x = target_pointer_shift +
                                                     (int64_t)positions_to_get;

                            target_delta_to_shift =
                                delta_to_ask; // we can get all the positions we
                                              // need
                        } else {
                            // std::cerr << "B.2\n";
                            // We can't get all the positions we need

                            target_pointer_shift_x = (int64_t)
                                target_offset; //<=> target_pointer_shift +
                                               //(int64_t)target_offset -
                                               //target_pointer_shift;

                            target_delta_to_shift = target_offset + target_pos -
                                                    target_pointer_shift;
                        }
                    }

                    //                            std::cerr << "target_start "
                    //                            << target_start << std::endl;
                    //                            std::cerr << "target_start_x "
                    //                            << target_start_x <<
                    //                            std::endl; std::cerr <<
                    //                            "target_pos " << target_pos <<
                    //                            std::endl; std::cerr <<
                    //                            "target_pos_x " <<
                    //                            target_pos_x << std::endl;
                    //                            std::cerr << "target_offset "
                    //                            << target_offset << std::endl;
                    //                            std::cerr <<
                    //                            "target_pointer_shift_x " <<
                    //                            target_pointer_shift_x <<
                    //                            std::endl; std::cerr <<
                    //                            "target_delta_to_shift " <<
                    //                            target_delta_to_shift <<
                    //                            std::endl;

                    const uint64_t target_delta_x =
                        target_delta + target_delta_to_shift;

                    if (target_delta_x > 0) {
//                        std::cerr << "B HEAD patching in"
//                                  << query_name << " "
//                                  << query_offset << "@ " << query_pos <<
//                                  " - " << query_delta
//                                << " --- "
//                                << target_name << " " << target_offset
//                                << " @ " <<
//                                target_pos << " - "
//                                << target_delta_x
//                                << std::endl;

                        std::string query_rev(query + query_pos, query_delta);
                        std::reverse(query_rev.begin(), query_rev.end());

                        std::string target_rev(target - target_pointer_shift_x +
                                                   target_pos_x,
                                               target_delta_x);
                        std::reverse(target_rev.begin(), target_rev.end());

//                        std::cerr << "query: ";
//                        for (int i = 0; i < query_delta; ++i) {
//                            std::cerr << query_rev[i];
//                        }
//                        std::cerr << "\ntarget: ";;
//                        for (int i = 0; i < target_delta_x; ++i) {
//                            std::cerr << target_rev[i];
//                        }
//                        std::cerr << std::endl;

                        wfa::wavefront_aligner_t* const wf_aligner_heads
                                = get_wavefront_aligner(*affine_penalties,
                                                        target_rev.size()+1,
<<<<<<< HEAD
                                                        query_rev.size()+1,
                                                        wfa::compute_alignment,
                                                        true, -1);
=======
                                                        query_rev.size()+1, true);
>>>>>>> 97db5699
                        wavefront_aligner_set_alignment_free_ends(
                                wf_aligner_heads,
                                0,
                                0,
                                0,
                                query_rev.size());
                        wfa::wavefront_reduction_set_adaptive(&wf_aligner_heads->reduction,
                                                              min_wf_length,
                                                              max_dist_threshold);
                        const int status =
                                wfa::wavefront_align(wf_aligner_heads, target_rev.c_str(), target_rev.size(),
                                                     query_rev.c_str(), query_rev.size());
<<<<<<< HEAD
                        max_wf_memory_used = std::max(max_wf_memory_used, wfa::wavefront_aligner_get_size(wf_aligner_heads));
=======
>>>>>>> 97db5699

                        /*auto result = do_edlib_patch_alignment(
                            query_rev.c_str(), 0, query_rev.size(),
                            target_rev.c_str(), 0, target_rev.size(),
                            EDLIB_MODE_SHW);
                        if (result.status == EDLIB_STATUS_OK &&
                            result.alignmentLength != 0 &&
                            result.editDistance >= 0) {*/
                        if (status == WF_ALIGN_SUCCESSFUL) {
                            //hack_cigar(wf_aligner_heads->cigar, query_rev.c_str(), target_rev.c_str(), query_rev.size(), target_rev.size(), 0, 0);

#ifdef VALIDATE_WFA_WFLIGN
                            if (!validate_cigar(wf_aligner_heads->cigar, query_rev.c_str(), target_rev.c_str(), query_rev.size(),
                                                target_rev.size(), 0, 0)) {
                                std::cerr << "cigar failure at head alignment " << std::endl;
                                unpack_display_cigar(wf_aligner_heads->cigar, query_rev.c_str(), target_rev.c_str(), query_rev.size(),
                                                     target_rev.size(), 0, 0);
                                std::cerr << ">query" << std::endl
                                          << std::string(query_rev.c_str(), query_rev.size()) << std::endl;
                                std::cerr << ">target" << std::endl
                                          << std::string(target_rev.c_str(), target_rev.size()) << std::endl;
                                assert(false);
                            }
#endif

                            //std::cerr << "Head patching\n";
                            got_alignment = true;

                            target_pos = target_pos_x;
                            target_delta = target_delta_x;
                            target_pointer_shift = target_pointer_shift_x;

                            target_start = target_start_x;
                            target_length_mut += target_delta_to_shift;

                            for(int xxx = wf_aligner_heads->cigar.end_offset - 1; xxx >= wf_aligner_heads->cigar.begin_offset; --xxx) {
                                //std::cerr << wf_aligner_heads->cigar.operations[xxx];
                                patched.push_back(wf_aligner_heads->cigar.operations[xxx]);
                            }
                            //std::cerr << "\n";

                            /*
                            // edlib patching
                            for (int i = *result.endLocations + 1; i < target_delta; ++i) {
                                //std::cerr << "D";
                                patched.push_back('D');
                            }

                            // copy it into the trace
                            char moveCodeToChar[] = {'M', 'I', 'D', 'X'};
                            auto &end_idx = result.alignmentLength;
                            for (int i = end_idx - 1; i >= 0; --i) {
                                //std::cerr << moveCodeToChar[result.alignment[i]];
                                patched.push_back(
                                    moveCodeToChar[result.alignment[i]]);
                            }

                            for (int i = 0; i < *result.startLocations; ++i) {
                                //std::cerr << "D";
                                patched.push_back('D');
                            }
                            //std::cerr << "\n";
                            */
                        }
                        //edlibFreeAlignResult(result);
                        wfa::wavefront_aligner_delete(wf_aligner_heads);
                    }
                }

                // add in stuff if we didn't align
                if (!got_alignment) {
                    for (uint64_t i = 0; i < query_delta; ++i) {
                        patched.push_back('I');
                    }
                    for (uint64_t i = 0; i < target_delta; ++i) {
                        patched.push_back('D');
                    }
                }

                query_pos += query_delta;
                target_pos += target_delta;

                query_delta = 0;
                target_delta = 0;
            }

            // Patching in the middle
            // get to the first match ... we'll not yet try to patch the
            // alignment tips
            while (q != unpatched.end()) {
                while (q != unpatched.end() && (*q == 'M' || *q == 'X')) {
                    /*
                    std::cerr << "q: " << query[query_pos] << " "
                    << "t: " << target[target_pos - target_pointer_shift] <<
                    std::endl;
                    */
                    if (query_pos >= query_length ||
                        target_pos >= target_length_mut) {
                        std::cerr << "[wflign::wflign_affine_wavefront] "
                                     "corrupted traceback (out of bounds) for "
                                  << query_name << " " << query_offset << " "
                                  << target_name << " " << target_offset
                                  << std::endl;
                        exit(1);
                    }

                    if (*q == 'M') {
                        if (query[query_pos] !=
                            target[target_pos - target_pointer_shift]) {
                            std::cerr << "[wflign::wflign_affine_wavefront] "
                                         "corrupted traceback (M, but there is "
                                         "a mismatch) for "
                                      << query_name << " " << query_offset
                                      << " " << target_name << " "
                                      << target_offset << std::endl;
                            exit(1);
                        }
                    } else {
                        if (query[query_pos] ==
                            target[target_pos - target_pointer_shift]) {
                            std::cerr << "[wflign::wflign_affine_wavefront] "
                                         "corrupted traceback (X, but there is "
                                         "a match) for "
                                      << query_name << " " << query_offset
                                      << " " << target_name << " "
                                      << target_offset << std::endl;
                            exit(1);
                        }
                    }

                    patched.push_back(*q);
                    ++query_pos;
                    ++target_pos;
                    ++q;
                }

                // how long a gap?
                while (q != unpatched.end() && *q == 'I') {
                    ++query_delta;
                    ++q;
                }
                while (q != unpatched.end() && *q == 'D') {
                    ++target_delta;
                    ++q;
                }

                // how long was our last gap?
                // if it's long enough, patch it
                int32_t size_region_to_repatch = 0;

                do {
                    got_alignment = false;

                    if (size_region_to_repatch > 0 ||
                        (query_delta > 0 && target_delta > 0) ||
                        (query_delta > 2 || target_delta > 2) &&
                            (query_delta < wflign_max_len_major &&
                             target_delta < wflign_max_len_major) &&
                            (query_delta < wflign_max_len_minor ||
                             target_delta < wflign_max_len_minor)) {

<<<<<<< HEAD
                        int32_t distance_close_indels =
                            distance_close_big_enough_indels(
                                std::max(query_delta, target_delta), q,
                                unpatched);
=======
                        int32_t distance_close_indels = (query_delta > 3 || target_delta > 3) ?
                            distance_close_big_enough_indels(std::max(query_delta, target_delta), q, unpatched) :
                            -1;
>>>>>>> 97db5699
                        // std::cerr << "distance_close_indels " <<
                        // distance_close_indels << std::endl;
                        // Trigger the patching if there is a dropout
                        // (consecutive Is and Ds) or if there is a close and
                        // big enough indel forward
                        if (size_region_to_repatch > 0 ||
                            (query_delta > 0 && target_delta > 0) ||
                            (distance_close_indels > 0)) {
#ifdef WFLIGN_DEBUG
                            // std::cerr << "query_delta " << query_delta <<
                            // "\n"; std::cerr << "target_delta " << target_delta
                            // << "\n"; std::cerr << "distance_close_indel " <<
                            // distance_close_indel << "\n";

                            std::cerr << "[wflign::wflign_affine_wavefront] "
                                         "patching in "
                                      << query_name << " " << query_offset
                                      << " @ " << query_pos << " - "
                                      << query_delta << " " << target_name
                                      << " " << target_offset << " @ "
                                      << target_pos << " - " << target_delta
                                      << std::endl;
#endif
                            /*
                              std::cerr << "A patching in "
                              << query_name << " " << query_offset << " @ " << query_pos << " - " << query_delta << " "
                              << target_name << " " << target_offset << " @ " << target_pos << " - " << target_delta
                              << std::endl;
                            */

                            // if we are continuing a patch, we can't nibble
                            // backward too much to avoid the risk of going in
                            // endless loop
                            if (size_region_to_repatch > 0) {
                                // nibble backward
                                while (!patched.empty() &&
                                       size_region_to_repatch > 0) {
                                    const auto &c = patched.back();
                                    switch (c) {
                                    case 'M':
                                    case 'X':
                                        --query_pos;
                                        --target_pos;
                                        ++query_delta;
                                        ++target_delta;
                                        break;
                                    case 'I':
                                        ++query_delta;
                                        --query_pos;
                                        break;
                                    case 'D':
                                        ++target_delta;
                                        --target_pos;
                                        break;
                                    default:
                                        break;
                                    }
                                    patched.pop_back();
                                    --size_region_to_repatch;
                                }

                                //distance_close_indels = distance_close_big_enough_indels(std::max(query_delta, target_delta), q, unpatched);
                            } else {
                                // nibble backward if we're below the correct
                                // length
                                while (
                                    !patched.empty() &&
                                    (query_delta < (min_wfa_patch_length / 2) ||
                                     target_delta <
                                         (min_wfa_patch_length / 2))) {
                                    const auto &c = patched.back();
                                    switch (c) {
                                    case 'M':
                                    case 'X':
                                        --query_pos;
                                        --target_pos;
                                        ++query_delta;
                                        ++target_delta;
                                        break;
                                    case 'I':
                                        ++query_delta;
                                        --query_pos;
                                        break;
                                    case 'D':
                                        ++target_delta;
                                        --target_pos;
                                        break;
                                    default:
                                        break;
                                    }
                                    patched.pop_back();
                                }
                            }

                            // nibble forward if we're below the correct length
                            while (q != unpatched.end() &&
                                   (query_delta < min_wfa_patch_length ||
                                    target_delta < min_wfa_patch_length)) {
                                const auto &c = *q++;
                                switch (c) {
                                case 'M':
                                case 'X':
                                    ++query_delta;
                                    ++target_delta;
                                    break;
                                case 'I':
                                    ++query_delta;
                                    break;
                                case 'D':
                                    ++target_delta;
                                    break;
                                default:
                                    break;
                                }

                                --distance_close_indels;
                            }

                            /*
                            std::cerr
                                << "B patching in "
                                << query_name << " " << query_offset << " @ " << query_pos << " - " << query_delta << " "
                                << target_name << " " << target_offset << " @ " << target_pos << " - " << target_delta
                                << std::endl;
                            */

                            // Nibble until the close, big enough indel is
                            // reached Important when the patching can't be
                            // computed correctly without including the next
                            // indel
                            while (q != unpatched.end() &&
                                   distance_close_indels > 0) {
                                const auto &c = *q++;
                                switch (c) {
                                case 'M':
                                case 'X':
                                    ++query_delta;
                                    ++target_delta;
                                    break;
                                case 'I':
                                    ++query_delta;
                                    break;
                                case 'D':
                                    ++target_delta;
                                    break;
                                default:
                                    break;
                                }

                                --distance_close_indels;
                            }


                            /*
                            std::cerr << "C patching in "
                                      << query_name << " " << query_offset << " @ " << query_pos << " - " << query_delta << " "
                                      << target_name << " " << target_offset << " @ " << target_pos << " - " << target_delta
                                      << std::endl;
                            */

                            // check forward if there are other Is/Ds to merge
                            // in the current patch
                            while (q != unpatched.end() &&
                                   (*q == 'I' || *q == 'D') &&
                                   ((query_delta < wflign_max_len_major &&
                                     target_delta < wflign_max_len_major) &&
                                    (query_delta < wflign_max_len_minor ||
                                     target_delta < wflign_max_len_minor))) {
                                const auto &c = *q++;
                                if (c == 'I') {
                                    ++query_delta;
                                } else {
                                    ++target_delta;
                                }
                            }

                            /*
                            std::cerr << "D patching in "
                                      << query_name << " " << query_offset << " @ " << query_pos << " - " << query_delta << " "
                                      << target_name << " " << target_offset << " @ " << target_pos << " - " << target_delta
                                      << std::endl;
                            */

                            // check backward if there are other Is/Ds to merge
                            // in the current patch it will eventually nibble
                            // the Is/Ds left from the last patch
                            while (!patched.empty() &&
                                   (patched.back() == 'I' ||
                                    patched.back() == 'D') &&
                                   ((query_delta < wflign_max_len_major &&
                                     target_delta < wflign_max_len_major) &&
                                    (query_delta < wflign_max_len_minor ||
                                     target_delta < wflign_max_len_minor))) {
                                const auto &c = patched.back();
                                if (c == 'I') {
                                    ++query_delta;
                                    --query_pos;
                                } else {
                                    ++target_delta;
                                    --target_pos;
                                }
                                patched.pop_back();
                            }

                            /*
                            std::cerr << "E patching in "
                                      << query_name << " " << query_offset << " @ " << query_pos << " - " << query_delta << " "
                                      << target_name << " " << target_offset << " @ " << target_pos << " - " << target_delta
                                      << std::endl;
                            */

                            size_region_to_repatch = 0;
                            // we need to be sure that our nibble made the
                            // problem long enough For affine WFA to be correct
                            // (to avoid trace-back errors), it must be at least
                            // 10 nt
                            if (query_delta >= 10 && target_delta >= 10) {
                                alignment_t patch_aln;
                                // WFA is only global
                                do_wfa_patch_alignment(
                                    query, query_pos, query_delta,
                                    target - target_pointer_shift, target_pos,
<<<<<<< HEAD
                                    target_delta, min_wf_length,
                                    segment_length,
                                    max_dist_threshold,
                                    max_wf_memory_used,
                                    wf_aligner,
                                    affine_penalties,
                                    patch_aln);
=======
                                    target_delta, segment_length,
                                    min_wf_length, max_dist_threshold,
                                    wf_aligner, affine_penalties, patch_aln);
>>>>>>> 97db5699
                                if (patch_aln.ok) {
                                    // std::cerr << "got an ok patch aln" <<
                                    // std::endl;
                                    got_alignment = true;
                                    const int start_idx =
                                        patch_aln.edit_cigar.begin_offset;
                                    const int end_idx =
                                        patch_aln.edit_cigar.end_offset;
                                    for (int i = start_idx; i < end_idx; i++) {
                                        // std::cerr <<
                                        // patch_aln.edit_cigar.operations[i];
                                        patched.push_back(
                                            patch_aln.edit_cigar.operations[i]);
                                    }
                                    // std::cerr << "\n";

                                    // Check if there are too many indels in the
                                    // patch
                                    uint32_t size_indel = 0;
                                    for (int i = end_idx - 1; i >= start_idx;
                                         --i) {
                                        // std::cerr <<
                                        // patch_aln.edit_cigar.operations[i];
                                        if (patch_aln.edit_cigar
                                                    .operations[i] == 'I' ||
                                            patch_aln.edit_cigar
                                                    .operations[i] == 'D') {
                                            ++size_indel;
                                            ++size_region_to_repatch;
                                        } else {
                                            // Not too big, to avoid repatching
                                            // structural variants boundaries
                                            if (size_indel > 7 &&
                                                size_indel <= 4096 &&
                                                size_indel <
                                                    (end_idx - start_idx)) {
                                                break;
                                            }

                                            ++size_region_to_repatch;
                                            size_indel = 0;
                                        }
                                    }
                                    // std::cerr << std::endl;

                                    // Not too big, to avoid repatching
                                    // structural variants boundaries
                                    //std::cerr << "size_region_to_repatch " << size_region_to_repatch << std::endl;
                                    //std::cerr << "end_idx - start_idx " << end_idx - start_idx << std::endl;
                                    if (size_indel > 7 && size_indel <= 4096 &&
                                        size_region_to_repatch <
                                            (end_idx - start_idx)) {
                                        //std::cerr << "REPATCH " << std::endl;
                                    } else {
                                        size_region_to_repatch = 0;
                                    }
                                }
                            }
                        }
                    }

                    // add in stuff if we didn't align
                    if (!got_alignment) {
                        for (uint64_t i = 0; i < query_delta; ++i) {
                            patched.push_back('I');
                        }
                        for (uint64_t i = 0; i < target_delta; ++i) {
                            patched.push_back('D');
                        }
                    }

                    // std::cerr << "query_delta " << query_delta << std::endl;
                    // std::cerr << "target_delta " << target_delta <<
                    // std::endl;
                    query_pos += query_delta;
                    target_pos += target_delta;

                    query_delta = 0;
                    target_delta = 0;
                } while (size_region_to_repatch > 0);
            }

            // Tail patching
            {
                // TODO: when we will have semi-global WFA
                // nibble backward if we're below the correct length
                /*bool nibble_fwd = true;
                while (!patched.empty() && query_delta < min_wfa_patch_length) {
                    const auto& c = patched.back();
                    switch (c) {
                        case 'M': case 'X':
                            --query_pos; --target_pos;
                            ++query_delta; ++target_delta; break;
                        case 'I': ++query_delta; --query_pos; break;
                        case 'D': ++target_delta; --target_pos; break;
                        default: break;
                    }
                    patched.pop_back();
                }
                */
                // TODO: when we will have semi-global WFA

                // Important: the last patch (in the middle of the traceback)
                // can generate a tail check backward if there are other Is/Ds
                // to merge in the current patch
                while (!patched.empty() &&
                       (patched.back() == 'I' || patched.back() == 'D') &&
                       ((query_delta < wflign_max_len_major &&
                         target_delta < wflign_max_len_major) &&
                        (query_delta < wflign_max_len_minor ||
                         target_delta < wflign_max_len_minor))) {
                    const auto &c = patched.back();
                    if (c == 'I') {
                        ++query_delta;
                        --query_pos;
                    } else {
                        ++target_delta;
                        --target_pos;
                    }
                    patched.pop_back();
                }

                got_alignment = false;

                if (query_delta > 0 && query_delta < wflign_max_len_minor) {
//                                            std::cerr << "A TAIL patching in "
//                                                      << query_name << " " <<
//                                                      query_offset << " @ " <<
//                                                      query_pos << " - " <<
//                                                      query_delta << " "
//                                                      << target_name << " " <<
//                                                      target_offset << " @ "
//                                                      << target_pos - target_pointer_shift << " - "
//                                                      << target_delta
//                                                      << std::endl;

                    // min_wfa_patch_length-bps of margins to manage insertions in the query
                    const uint64_t delta_to_ask = query_delta + min_wfa_patch_length <= target_delta ? 0 : query_delta + min_wfa_patch_length - target_delta;

                    // there is a piece of query
                    auto target_delta_x =
                        target_delta +
                        ((target_offset - target_pointer_shift) + target_pos +
                                     target_delta + delta_to_ask <
                                 target_total_length
                             ? delta_to_ask
                             : target_total_length -
                                   ((target_offset - target_pointer_shift) +
                                    target_pos + target_delta));

                    if (target_delta_x > 0) {
//                        std::cerr << "B TAIL patching in "
//                                  << query_name << " " <<
//                                  query_offset << " @ " <<
//                                  query_pos << " - " <<
//                                  query_delta << " "
//                                  << target_name << " " <<
//                                  target_offset << " @ "
//                                  << target_pos - target_pointer_shift << " - "
//                                  << target_delta_x
//                                  << std::endl;

                        wfa::wavefront_aligner_t* const wf_aligner_tails
                                = get_wavefront_aligner(*affine_penalties,
                                                        target_delta_x+1,
<<<<<<< HEAD
                                                        query_delta+1,
                                                        wfa::compute_alignment,
                                                        true, -1);
=======
                                                        query_delta+1, true);
>>>>>>> 97db5699
                        wavefront_aligner_set_alignment_free_ends(
                                wf_aligner_tails,
                                0,
                                0,
                                0,
                                query_delta);
                        wfa::wavefront_reduction_set_adaptive(&wf_aligner_tails->reduction,
                                                              min_wf_length,
                                                              max_dist_threshold);
                        const int status =
                                wfa::wavefront_align(wf_aligner_tails, target - target_pointer_shift + target_pos, target_delta_x,
                                                     query + query_pos, query_delta);
<<<<<<< HEAD
                        max_wf_memory_used = std::max(max_wf_memory_used, wfa::wavefront_aligner_get_size(wf_aligner_tails));
=======
>>>>>>> 97db5699

                        /*auto result = do_edlib_patch_alignment(
                            query, query_pos, query_delta,
                            target - target_pointer_shift, target_pos,
                            target_delta_x, EDLIB_MODE_SHW);
                        if (result.status == EDLIB_STATUS_OK &&
                            result.alignmentLength != 0 &&
                            result.editDistance >= 0) {*/
                        if (status == WF_ALIGN_SUCCESSFUL) {
                            //hack_cigar(wf_aligner_tails->cigar, query + query_pos, target - target_pointer_shift + target_pos, query_delta, target_delta_x, 0, 0);

#ifdef VALIDATE_WFA_WFLIGN
                            if (!validate_cigar(wf_aligner_tails->cigar, query + query_pos, target - target_pointer_shift + target_pos, query_delta,
                                                target_delta_x, 0, 0)) {
                                std::cerr << "cigar failure at head alignment " << std::endl;
                                unpack_display_cigar(wf_aligner_tails->cigar, query + query_pos, target - target_pointer_shift + target_pos, query_delta,
                                                     target_delta_x, 0, 0);
                                std::cerr << ">query" << std::endl
                                          << std::string(query + query_pos, query_delta) << std::endl;
                                std::cerr << ">target" << std::endl
                                          << std::string(target - target_pointer_shift + target_pos, target_delta_x) << std::endl;
                                assert(false);
                            }
#endif

                            //std::cerr << "Tail patching\n";
                            got_alignment = true;

                            {
                                // if (target_pos + target_delta_x >
                                // target_length_mut) {
                                //    target_end += (target_pos + target_delta_x
                                //    - target_length_mut); target_length_mut =
                                //    target_pos + target_delta_x;
                                //}
                                const uint32_t inc =
                                    target_delta_x - target_delta;
                                target_end += inc;
                                target_length_mut += inc;
                            }

                            target_delta = target_delta_x;

                            for(int xxx = wf_aligner_tails->cigar.begin_offset; xxx < wf_aligner_tails->cigar.end_offset; ++xxx) {
                                //std::cerr << wf_aligner_tails->cigar.operations[xxx];
                                patched.push_back(wf_aligner_tails->cigar.operations[xxx]);
                            }
                            //std::cerr << "\n";

                            /*
                            // edlib patching
                            for (int i = 0; i < *result.startLocations; ++i) {
                                //std::cerr << "D";
                                patched.push_back('D');
                            }

                            // copy it into the trace
                            char moveCodeToChar[] = {'M', 'I', 'D', 'X'};
                            auto &end_idx = result.alignmentLength;
                            for (int i = 0; i < end_idx; ++i) {
                                //std::cerr << moveCodeToChar[result.alignment[i]];
                                patched.push_back(moveCodeToChar[result.alignment[i]]);
                            }

                            for (int i = *result.startLocations +
                                         result.alignmentLength;
                                 i < target_delta; ++i) {
                                //std::cerr << "D";
                                patched.push_back('D');
                            }
                            //std::cerr << "\n";*/
                        }

                        //edlibFreeAlignResult(result);
                        wfa::wavefront_aligner_delete(wf_aligner_tails);
                    }
                }

                if (!got_alignment) {
                    // add in our tail gap / softclip
                    for (uint64_t i = 0; i < query_delta; ++i) {
                        patched.push_back('I');
                    }
                    for (uint64_t i = 0; i < target_delta; ++i) {
                        patched.push_back('D');
                    }
                }
                // query_pos += query_delta; // not used
                // target_pos += target_delta;
            }

#ifdef WFLIGN_DEBUG
            std::cerr << "[wflign::wflign_affine_wavefront] got unsorted "
                         "patched traceback: ";
            for (auto c : patched) {
                std::cerr << c;
            }
            std::cerr << std::endl;
#endif
        };

        std::vector<char> pre_tracev;
        {
            std::vector<char> erodev;
            {
                std::vector<char> rawv;

                // copy
#ifdef WFLIGN_DEBUG
                std::cerr
                    << "[wflign::wflign_affine_wavefront] copying traceback"
                    << std::endl;
#endif
                for (auto x = trace.rbegin(); x != trace.rend(); ++x) {
                    auto &aln = **x;
                    if (aln.ok) {
                        if (ok_alns == 0) {
                            query_start = aln.j;
                            target_start = aln.i;
                        }
                        ++ok_alns;
                        if (query_end && aln.j > query_end) {
                            const int len = aln.j - query_end;
                            for (uint64_t i = 0; i < len; ++i) {
                                rawv.push_back('I');
                            }
                        }
                        if (target_end && aln.i > target_end) {
                            const int len = aln.i - target_end;
                            for (uint64_t i = 0; i < len; ++i) {
                                rawv.push_back('D');
                            }
                        }
                        uint64_t target_aligned_length = 0;
                        uint64_t query_aligned_length = 0;
                        const int start_idx = aln.edit_cigar.begin_offset;
                        const int end_idx = aln.edit_cigar.end_offset;
                        for (int i = start_idx; i < end_idx; i++) {
                            const auto &c = aln.edit_cigar.operations[i];
                            switch (c) {
                            case 'M':
                            case 'X':
                                ++query_aligned_length;
                                ++target_aligned_length;
                                break;
                            case 'I':
                                ++query_aligned_length;
                                break;
                            case 'D':
                                ++target_aligned_length;
                                break;
                            default:
                                break;
                            }
                            rawv.push_back(c);
                        }
                        query_end = aln.j + query_aligned_length;
                        target_end = aln.i + target_aligned_length;
                    }
                    // clean up
                    delete *x;
                }

#ifdef VALIDATE_WFA_WFLIGN
                if (!validate_trace(rawv, query, target - target_pointer_shift,
                                    query_length, target_length_mut,
                                    query_start, target_start)) {
                    std::cerr
                        << "cigar failure in rawv (at end) "
                        << "\t" << query_name << "\t" << query_total_length
                        << "\t"
                        << query_offset + (query_is_rev
                                               ? query_length - query_end
                                               : query_start)
                        << "\t"
                        << query_offset + (query_is_rev
                                               ? query_length - query_start
                                               : query_end)
                        << "\t" << (query_is_rev ? "-" : "+") << "\t"
                        << target_name << "\t" << target_total_length << "\t"
                        << target_offset - target_pointer_shift + target_start
                        << "\t" << target_offset + target_end << std::endl;
                    exit(1);
                }
#endif

#ifdef WFLIGN_DEBUG
                std::cerr << "[wflign::wflign_affine_wavefront] eroding "
                             "traceback at k="
                          << erode_k << std::endl;
#endif

                // erode by removing matches < k
                for (uint64_t i = 0; i < rawv.size();) {
                    if (rawv[i] == 'M' || rawv[i] == 'X') {
                        uint64_t j = i;
                        while (++j < rawv.size() &&
                               (rawv[j] == 'M' || rawv[j] == 'X')) {
                        }
                        if (j - i < erode_k) {
                            while (i < j) {
                                erodev.push_back('D');
                                erodev.push_back('I');
                                ++i;
                            }
                        } else {
                            while (i < j) {
                                erodev.push_back(rawv[i++]);
                            }
                        }
                    } else {
                        erodev.push_back(rawv[i++]);
                    }
                }
            }

#ifdef VALIDATE_WFA_WFLIGN
            if (!validate_trace(erodev, query, target - target_pointer_shift,
                                query_length, target_length_mut, query_start,
                                target_start)) {
                std::cerr << "cigar failure in erodev "
                          << "\t" << query_name << "\t" << query_total_length
                          << "\t"
                          << query_offset + (query_is_rev
                                                 ? query_length - query_end
                                                 : query_start)
                          << "\t"
                          << query_offset + (query_is_rev
                                                 ? query_length - query_start
                                                 : query_end)
                          << "\t" << (query_is_rev ? "-" : "+") << "\t"
                          << target_name << "\t" << target_total_length << "\t"
                          << target_offset - target_pointer_shift + target_start
                          << "\t" << target_offset + target_end << std::endl;
                exit(1);
            }
#endif

#ifdef WFLIGN_DEBUG
            std::cerr << "[wflign::wflign_affine_wavefront] normalizing eroded "
                         "traceback"
                      << std::endl;
#endif

            // normalize: sort so that I<D and otherwise leave it as-is
            sort_indels(erodev);

#ifdef WFLIGN_DEBUG
            std::cerr << "[wflign::wflign_affine_wavefront] got normalized "
                         "eroded traceback: ";
            for (auto c : erodev) {
                std::cerr << c;
            }
            std::cerr << std::endl;
#endif

            // std::cerr << "FIRST PATCH ROUND
            // +++++++++++++++++++++++++++++++++++++++++++++++++++++++++++++++++++++++++++++++++\n";
            patching(erodev, pre_tracev);

#ifdef VALIDATE_WFA_WFLIGN
            if (!validate_trace(pre_tracev, query,
                                target - target_pointer_shift, query_length,
                                target_length_mut, query_start, target_start)) {
                std::cerr << "cigar failure in pre_tracev "
                          << "\t" << query_name << "\t" << query_total_length
                          << "\t"
                          << query_offset + (query_is_rev
                                                 ? query_length - query_end
                                                 : query_start)
                          << "\t"
                          << query_offset + (query_is_rev
                                                 ? query_length - query_start
                                                 : query_end)
                          << "\t" << (query_is_rev ? "-" : "+") << "\t"
                          << target_name << "\t" << target_total_length << "\t"
                          << target_offset - target_pointer_shift + target_start
                          << "\t" << target_offset + target_end << std::endl;
                exit(1);
            }
#endif

            // normalize: sort so that I<D and otherwise leave it as-is
            sort_indels(pre_tracev);
        }

        // std::cerr << "SECOND PATCH ROUND
        // +++++++++++++++++++++++++++++++++++++++++++++++++++++++++++++++++++++++++++++++++\n";
        patching(pre_tracev, tracev);
    }

    // std::cerr << "sorting the indels in tracev" << std::endl;
    // normalize the indels
    sort_indels(tracev);

#ifdef WFLIGN_DEBUG
    std::cerr
        << "[wflign::wflign_affine_wavefront] got full patched traceback: ";
    for (auto c : tracev) {
        std::cerr << c;
    }
    std::cerr << std::endl;
#endif

#ifdef VALIDATE_WFA_WFLIGN
    //            std::cerr << "query_length: " << query_length << std::endl;
    //            std::cerr << "target_length_mut: " << target_length_mut <<
    //            std::endl; std::cerr << "query_start: " << query_start <<
    //            std::endl; std::cerr << "target_start: " << target_start <<
    //            std::endl;

    if (!validate_trace(tracev, query, target - target_pointer_shift,
                        query_length, target_length_mut, query_start,
                        target_start)) {
        std::cerr
            << "cigar failure at alignment (before head/tail del trimming) "
            << "\t" << query_name << "\t" << query_total_length << "\t"
            << query_offset +
                   (query_is_rev ? query_length - query_end : query_start)
            << "\t"
            << query_offset +
                   (query_is_rev ? query_length - query_start : query_end)
            << "\t" << (query_is_rev ? "-" : "+") << "\t" << target_name << "\t"
            << target_total_length << "\t"
            << target_offset - target_pointer_shift + target_start << "\t"
            << target_offset + target_end << std::endl;
        exit(1);
    }
#endif

    // trim deletions at start and end of tracev
    uint64_t trim_del_first = 0;
    uint64_t trim_del_last = 0;
    {
        // 1.) sort initial ins/del to put del < ins
        auto first_non_indel = tracev.begin();
        while (first_non_indel != tracev.end() &&
               (*first_non_indel == 'D' || *first_non_indel == 'I')) {
            ++first_non_indel;
        }
        std::sort(tracev.begin(), first_non_indel,
                  [](char a, char b) { return a < b; });
        // 2.) find first non-D in tracev --> tracev_begin
        //   a.) add to target_start this count
        auto first_non_del = tracev.begin();
        while (first_non_del != tracev.end() && *first_non_del == 'D') {
            ++first_non_del;
        }
        trim_del_first = std::distance(tracev.begin(), first_non_del);
        target_start += trim_del_first;
        // target_length_mut -= trim_del_first;

        // 3.) count D's at end of tracev --> tracev_end
        //   b.) subtract from target_end this count
        auto last_non_del = tracev.rbegin();
        while (last_non_del != tracev.rend() && *last_non_del == 'D') {
            ++last_non_del;
        }
        trim_del_last = std::distance(tracev.rbegin(), last_non_del);
        target_end -= trim_del_last;
        // target_length_mut -= trim_del_last;
    }

    /*
#ifdef VALIDATE_WFA_WFLIGN
    if (!validate_trace(tracev, query, target - target_pointer_shift,
query_length, target_length_mut, query_start, target_start)) { std::cerr <<
"cigar failure at alignment (after head/tail del trimming) "
                  << "\t" << query_name
                  << "\t" << query_total_length
                  << "\t" << query_offset + (query_is_rev ? query_length -
query_end : query_start)
                  << "\t" << query_offset + (query_is_rev ? query_length -
query_start : query_end)
                  << "\t" << (query_is_rev ? "-" : "+")
                  << "\t" << target_name
                  << "\t" << target_total_length
                  << "\t" << target_offset - target_pointer_shift + target_start
                  << "\t" << target_offset + target_end << std::endl;
        exit(1);
    }
#endif
    */

    // convert trace to cigar, get correct start and end coordinates
    char *cigarv = alignment_to_cigar(
        tracev, trim_del_first, tracev.size() - trim_del_last,
        total_target_aligned_length, total_query_aligned_length, matches,
        mismatches, insertions, inserted_bp, deletions, deleted_bp);

    const double gap_compressed_identity =
        (double)matches /
        (double)(matches + mismatches + insertions + deletions);

    const uint64_t edit_distance = mismatches + inserted_bp + deleted_bp;

    // identity over the full block
    const double block_identity =
        (double)matches / (double)(matches + edit_distance);

    auto write_tag_and_md_string = [&](std::ostream &out, const char *c,
                                       const int target_start) {
        out << "MD:Z:";

        char last_op = '\0';
        int last_len = 0;
        int t_off = target_start, l_MD = 0;
        int l = 0;
        int x = 0;
        while (c[x] != '\0') {
            while (isdigit(c[x]))
                ++x;
            char op = c[x];
            int len = 0;
            std::from_chars(c + l, c + x, len);
            l = ++x;
            if (last_len) {
                if (last_op == op) {
                    len += last_len;
                } else {
                    // std::cerr << t_off << "   " << last_len << last_op <<
                    // std::endl;

                    if (last_op == '=') {
                        l_MD += last_len;
                        t_off += last_len;
                    } else if (last_op == 'X') {
                        for (uint64_t ii = 0; ii < last_len; ++ii) {
                            out << l_MD
                                << target[t_off + ii - target_pointer_shift];
                            l_MD = 0;
                        }

                        t_off += last_len;
                    } else if (last_op == 'D') {
                        out << l_MD << "^";
                        for (uint64_t ii = 0; ii < last_len; ++ii) {
                            out << target[t_off + ii - target_pointer_shift];
                        }

                        l_MD = 0;
                        t_off += last_len;
                    }
                }
            }
            last_op = op;
            last_len = len;
        }

        if (last_len) {
            // std::cerr << t_off << "   " << last_len << last_op << std::endl;

            if (last_op == '=') {
                out << last_len + l_MD;
            } else if (last_op == 'X') {
                for (uint64_t ii = 0; ii < last_len; ++ii) {
                    out << l_MD << target[t_off + ii - target_pointer_shift];
                    l_MD = 0;
                }
                out << "0";
            } else if (last_op == 'I') {
                out << l_MD;
            } else if (last_op == 'D') {
                out << l_MD << "^";
                for (uint64_t ii = 0; ii < last_len; ++ii) {
                    out << target[t_off + ii - target_pointer_shift];
                }
                out << "0";
            }
        }
    };

    if (gap_compressed_identity >= min_identity) {
        const long elapsed_time_patching_ms =
            std::chrono::duration_cast<std::chrono::milliseconds>(
                std::chrono::steady_clock::now() - start_time)
                .count();
        const float max_wf_memory_used_kbytes = float(max_wf_memory_used) / 1024;
        const std::string timings_and_num_alignements =
            "wt:i:" + std::to_string(elapsed_time_wflambda_ms) +
            "\tpt:i:" + std::to_string(elapsed_time_patching_ms) +
            "\taa:i:" + std::to_string(num_alignments) +
            "\tap:i:" + std::to_string(num_alignments_performed) +
            "\twm:f:" + std::to_string(max_wf_memory_used_kbytes).substr(0, std::to_string(max_wf_memory_used_kbytes).find('.') + 2 + 1);

        if (paf_format_else_sam) {
            out << query_name << "\t" << query_total_length << "\t"
                << query_offset +
                       (query_is_rev ? query_length - query_end : query_start)
                << "\t"
                << query_offset +
                       (query_is_rev ? query_length - query_start : query_end)
                << "\t" << (query_is_rev ? "-" : "+") << "\t" << target_name
                << "\t" << target_total_length << "\t"
                << target_offset - target_pointer_shift + target_start << "\t"
                << target_offset + target_end << "\t" << matches << "\t"
                << std::max(total_target_aligned_length,
                            total_query_aligned_length)
                << "\t"
                << std::round(float2phred(1.0 - block_identity))
                //<< "\t" << "as:i:" << total_score
                << "\t"
                << "gi:f:" << gap_compressed_identity << "\t"
                << "bi:f:"
                << block_identity
                //<< "\t" << "md:f:" << mash_dist_sum / trace.size()
                //<< "\t" << "ma:i:" << matches
                //<< "\t" << "mm:i:" << mismatches
                //<< "\t" << "ni:i:" << insertions
                //<< "\t" << "ii:i:" << inserted_bp
                //<< "\t" << "nd:i:" << deletions
                //<< "\t" << "dd:i:" << deleted_bp
                << "\t"
                << "md:f:" << mashmap_estimated_identity;

            if (emit_md_tag) {
                out << "\t";

                write_tag_and_md_string(out, cigarv, target_start);
            }

            out << "\t" << timings_and_num_alignements << "\t"
                << "cg:Z:" << cigarv << "\n";
        } else {
            const uint64_t query_start_pos =
                query_offset +
                (query_is_rev ? query_length - query_end : query_start);
            const uint64_t query_end_pos =
                query_offset +
                (query_is_rev ? query_length - query_start : query_end);

            out << query_name                          // Query template NAME
                << "\t" << (query_is_rev ? "16" : "0") // bitwise FLAG
                << "\t" << target_name // Reference sequence NAME
                << "\t"
                << target_offset - target_pointer_shift + target_start +
                       1 // 1-based leftmost mapping POSition
                << "\t"
                << std::round(
                       float2phred(1.0 - block_identity)) // MAPping Quality
                << "\t";

            // CIGAR
            if (query_is_rev) {
                if (query_length > query_end_pos) {
                    out << (query_length - query_end_pos) << "S";
                }
            } else {
                if (query_start_pos > 0) {
                    out << query_start_pos << "S";
                }
            }
            out << cigarv;
            if (query_is_rev) {
                if (query_start_pos > 0) {
                    out << query_start_pos << "S";
                }
            } else {
                if (query_length > query_end_pos) {
                    out << (query_length - query_end_pos) << "S";
                }
            }

            out << "\t"
                << "*" // Reference name of the mate/next read
                << "\t"
                << "0" // Position of the mate/next read
                << "\t"
                << "0" // observed Template LENgth
                << "\t";

            // segment SEQuence
            for (uint64_t p = 0; p < query_length; ++p) {
                out << query[p];
            }

            out << "\t"
                << "*" // ASCII of Phred-scaled base QUALity+33
                << "\t"
                << "NM:i:"
                << edit_distance
                //<< "\t" << "AS:i:" << total_score
                << "\t"
                << "gi:f:" << gap_compressed_identity << "\t"
                << "bi:f:"
                << block_identity
                //<< "\t" << "md:f:" << mash_dist_sum / trace.size()
                //<< "\t" << "ma:i:" << matches
                //<< "\t" << "mm:i:" << mismatches
                //<< "\t" << "ni:i:" << insertions
                //<< "\t" << "ii:i:" << inserted_bp
                //<< "\t" << "nd:i:" << deletions
                //<< "\t" << "dd:i:" << deleted_bp
                << "";

            if (emit_md_tag) {
                out << "\t";

                write_tag_and_md_string(out, cigarv, target_start);
            }

            out << "\t" << timings_and_num_alignements << "\n";
        }
    }

    // always clean up
    free(cigarv);
}

void write_alignment(
    std::ostream &out, const alignment_t &aln, const std::string &query_name,
    const uint64_t &query_total_length,
    const uint64_t &query_offset, // query offset on the forward strand
    const uint64_t &
        query_length, // used to compute the coordinates for reversed alignments
    const bool &query_is_rev, const std::string &target_name,
    const uint64_t &target_total_length, const uint64_t &target_offset,
    const uint64_t &target_length, // unused
    const float &min_identity, const float &mashmap_estimated_identity,
    const bool &with_endline) {
    //    bool aligned = false;
    // Output to file
    // auto& result = aln.result;
    if (aln.ok) {

        /*
        if (result.status == EDLIB_STATUS_OK
        && result.alignmentLength != 0
        && result.editDistance >= 0) {
        */

        uint64_t matches = 0;
        uint64_t mismatches = 0;
        uint64_t insertions = 0;
        uint64_t inserted_bp = 0;
        uint64_t deletions = 0;
        uint64_t deleted_bp = 0;
        uint64_t refAlignedLength = 0;
        uint64_t qAlignedLength = 0;

        char *cigar = wfa_alignment_to_cigar(
            &aln.edit_cigar, refAlignedLength, qAlignedLength, matches,
            mismatches, insertions, inserted_bp, deletions, deleted_bp);

        size_t alignmentRefPos = aln.i;
        // double identity = (double)matches / (matches + mismatches +
        // insertions + deletions);
        double gap_compressed_identity =
            (double)matches /
            (double)(matches + mismatches + insertions + deletions);
        double block_identity =
            (double)matches /
            (double)(matches + mismatches + inserted_bp + deleted_bp);
        // convert our coordinates to be relative to forward strand (matching
        // PAF standard)

        if (gap_compressed_identity >= min_identity) {
            uint64_t q_start;
            if (query_is_rev) {
                q_start =
                    query_offset + (query_length - (aln.j + qAlignedLength));
            } else {
                q_start = query_offset + aln.j;
            }
            out << query_name << "\t" << query_total_length << "\t" << q_start
                << "\t" << q_start + qAlignedLength << "\t"
                << (query_is_rev ? "-" : "+") << "\t" << target_name << "\t"
                << target_total_length << "\t"
                << target_offset + alignmentRefPos << "\t"
                << target_offset + alignmentRefPos + refAlignedLength << "\t"
                << matches << "\t" << std::max(refAlignedLength, qAlignedLength)
                << "\t" << std::round(float2phred(1.0 - block_identity)) << "\t"
                //<< "as:i:" << aln.score << "\t"
                << "gi:f:" << gap_compressed_identity << "\t"
                << "bi:f:"
                << block_identity
                //<< "\t" << "md:f:" << aln.mash_dist
                //<< "\t" << "ma:i:" << matches
                //<< "\t" << "mm:i:" << mismatches
                //<< "\t" << "ni:i:" << insertions
                //<< "\t" << "bi:i:" << inserted_bp
                //<< "\t" << "nd:i:" << deletions
                //<< "\t" << "bd:i:" << deleted_bp
                << "\t"
                << "cg:Z:" << cigar << "\t"
                << "md:f:" << mashmap_estimated_identity;
            if (with_endline) {
                out << std::endl;
            }
        }
        free(cigar);
    }
}

char *alignment_to_cigar(const std::vector<char> &edit_cigar,
                         const uint64_t &start_idx, const uint64_t &end_idx,
                         uint64_t &target_aligned_length,
                         uint64_t &query_aligned_length, uint64_t &matches,
                         uint64_t &mismatches, uint64_t &insertions,
                         uint64_t &inserted_bp, uint64_t &deletions,
                         uint64_t &deleted_bp) {

    // the edit cigar contains a character string of ops
    // here we compress them into the standard cigar representation

    auto *cigar = new std::vector<char>();
    char lastMove = 0; // Char of last move. 0 if there was no previous move.
    int numOfSameMoves = 0;

    // std::cerr << "start to end " << start_idx << " " << end_idx << std::endl;
    for (int i = start_idx; i <= end_idx; i++) {
        // if new sequence of same moves started
        if (i == end_idx || (edit_cigar[i] != lastMove && lastMove != 0)) {
            // calculate matches, mismatches, insertions, deletions
            switch (lastMove) {
            case 'M':
                matches += numOfSameMoves;
                query_aligned_length += numOfSameMoves;
                target_aligned_length += numOfSameMoves;
                break;
            case 'X':
                mismatches += numOfSameMoves;
                query_aligned_length += numOfSameMoves;
                target_aligned_length += numOfSameMoves;
                break;
            case 'I':
                ++insertions;
                inserted_bp += numOfSameMoves;
                query_aligned_length += numOfSameMoves;
                break;
            case 'D':
                ++deletions;
                deleted_bp += numOfSameMoves;
                target_aligned_length += numOfSameMoves;
                break;
            default:
                break;
            }

            // Write number of moves to cigar string.
            int numDigits = 0;
            for (; numOfSameMoves; numOfSameMoves /= 10) {
                cigar->push_back('0' + numOfSameMoves % 10);
                numDigits++;
            }
            std::reverse(cigar->end() - numDigits, cigar->end());
            // Write code of move to cigar string.
            // reassign 'M' to '=' for convenience
            lastMove = lastMove == 'M' ? '=' : lastMove;
            cigar->push_back(lastMove);
            // If not at the end, start new sequence of moves.
            if (i < end_idx) {
                numOfSameMoves = 0;
            }
        }
        if (i < end_idx) {
            lastMove = edit_cigar[i];
            numOfSameMoves++;
        }
    }
    cigar->push_back(0); // Null character termination.

    char *cigar_ = (char *)malloc(cigar->size() * sizeof(char));
    std::memcpy(cigar_, &(*cigar)[0], cigar->size() * sizeof(char));
    delete cigar;

    return cigar_;
}

char *wfa_alignment_to_cigar(const wfa::cigar_t *const edit_cigar,
                             uint64_t &target_aligned_length,
                             uint64_t &query_aligned_length, uint64_t &matches,
                             uint64_t &mismatches, uint64_t &insertions,
                             uint64_t &inserted_bp, uint64_t &deletions,
                             uint64_t &deleted_bp) {

    // the edit cigar contains a character string of ops
    // here we compress them into the standard cigar representation

    auto *cigar = new std::vector<char>();
    char lastMove = 0; // Char of last move. 0 if there was no previous move.
    int numOfSameMoves = 0;
    const int start_idx = edit_cigar->begin_offset;
    const int end_idx = edit_cigar->end_offset;

    // std::cerr << "start to end " << start_idx << " " << end_idx << std::endl;
    for (int i = start_idx; i <= end_idx; i++) {
        // if new sequence of same moves started
        if (i == end_idx ||
            (edit_cigar->operations[i] != lastMove && lastMove != 0)) {
            // calculate matches, mismatches, insertions, deletions
            switch (lastMove) {
            case 'M':
                matches += numOfSameMoves;
                query_aligned_length += numOfSameMoves;
                target_aligned_length += numOfSameMoves;
                break;
            case 'X':
                mismatches += numOfSameMoves;
                query_aligned_length += numOfSameMoves;
                target_aligned_length += numOfSameMoves;
                break;
            case 'I':
                ++insertions;
                inserted_bp += numOfSameMoves;
                query_aligned_length += numOfSameMoves;
                break;
            case 'D':
                ++deletions;
                deleted_bp += numOfSameMoves;
                target_aligned_length += numOfSameMoves;
                break;
            default:
                break;
            }

            // Write number of moves to cigar string.
            int numDigits = 0;
            for (; numOfSameMoves; numOfSameMoves /= 10) {
                cigar->push_back('0' + numOfSameMoves % 10);
                numDigits++;
            }
            std::reverse(cigar->end() - numDigits, cigar->end());
            // Write code of move to cigar string.
            // reassign 'M' to '=' for convenience
            lastMove = lastMove == 'M' ? '=' : lastMove;
            cigar->push_back(lastMove);
            // If not at the end, start new sequence of moves.
            if (i < end_idx) {
                numOfSameMoves = 0;
            }
        }
        if (i < end_idx) {
            lastMove = edit_cigar->operations[i];
            numOfSameMoves++;
        }
    }
    cigar->push_back(0); // Null character termination.

    char *cigar_ = (char *)malloc(cigar->size() * sizeof(char));
    std::memcpy(cigar_, &(*cigar)[0], cigar->size() * sizeof(char));
    delete cigar;

    return cigar_;
}

/* char* edlib_alignment_to_cigar(
         const unsigned char* const alignment,
         const int alignment_length,
         uint64_t& target_aligned_length,
         uint64_t& query_aligned_length,
         uint64_t& matches,
         uint64_t& mismatches,
         uint64_t& insertions,
         uint64_t& inserted_bp,
         uint64_t& deletions,
         uint64_t& deleted_bp) {

     // Maps move code from alignment to char in cigar.
     //                        0    1    2    3
     char moveCodeToChar[] = {'M', 'I', 'D', 'X'};

     auto* cigar = new std::vector<char>();
     char lastMove = 0;  // Char of last move. 0 if there was no previous move.
     int numOfSameMoves = 0;
     auto& end_idx = alignment_length;
     for (int i = 0; i <= end_idx; i++) {
         if (i == end_idx || (moveCodeToChar[alignment[i]] != lastMove &&
 lastMove != 0)) {
             // calculate matches, mismatches, insertions, deletions
             switch (lastMove) {
                 case 'M':
                     matches += numOfSameMoves;
                     query_aligned_length += numOfSameMoves;
                     target_aligned_length += numOfSameMoves;
                     break;
                 case 'X':
                     mismatches += numOfSameMoves;
                     query_aligned_length += numOfSameMoves;
                     target_aligned_length += numOfSameMoves;
                     break;
                 case 'I':
                     ++insertions;
                     inserted_bp += numOfSameMoves;
                     query_aligned_length += numOfSameMoves;
                     break;
                 case 'D':
                     ++deletions;
                     deleted_bp += numOfSameMoves;
                     target_aligned_length += numOfSameMoves;
                     break;
                 default:
                     break;
             }

             // Write number of moves to cigar string.
             int numDigits = 0;
             for (; numOfSameMoves; numOfSameMoves /= 10) {
                 cigar->push_back('0' + numOfSameMoves % 10);
                 numDigits++;
             }
             std::reverse(cigar->end() - numDigits, cigar->end());
             // Write code of move to cigar string.
             cigar->push_back(lastMove);
             // If not at the end, start new sequence of moves.
             if (i < end_idx) {
                 numOfSameMoves = 0;
             }
         }
         if (i < end_idx) {
             lastMove = moveCodeToChar[alignment[i]];
             numOfSameMoves++;
         }
     }
     cigar->push_back(0);  // Null character termination.
     char* cigar_ = (char*) malloc(cigar->size() * sizeof(char));
     std::memcpy(cigar_, &(*cigar)[0], cigar->size() * sizeof(char));
     delete cigar;

     return cigar_;
 }*/

double float2phred(const double &prob) {
    if (prob == 1)
        return 255; // guards against "-0"
    double p = -10 * (double)log10(prob);
    if (p < 0 || p > 255) // int overflow guard
        return 255;
    else
        return p;
}

void wflign_edit_cigar_copy(wfa::cigar_t *const edit_cigar_dst,
                            wfa::cigar_t *const edit_cigar_src) {
    edit_cigar_dst->max_operations = edit_cigar_src->max_operations;
    edit_cigar_dst->begin_offset = 0;
    edit_cigar_dst->end_offset =
        edit_cigar_src->end_offset - edit_cigar_src->begin_offset;
    edit_cigar_dst->score = edit_cigar_src->score;
    // alloc our ops
    edit_cigar_dst->operations = (char *)malloc(edit_cigar_dst->end_offset);
    memcpy(edit_cigar_dst->operations,
           edit_cigar_src->operations + edit_cigar_src->begin_offset,
           edit_cigar_dst->end_offset);
}

void sort_indels(std::vector<char> &v) {
    auto f = v.begin();
    while (f != v.end()) {
        auto j = f;
        while (j != v.end() && (*j == 'D' || *j == 'I')) {
            ++j;
        }
        if (j != f) {
            std::sort(f, j, [](char a, char b) { return b < a; });
            f = j;
        } else {
            ++f;
        }
    }
}

} // namespace wavefront

} // namespace wflign<|MERGE_RESOLUTION|>--- conflicted
+++ resolved
@@ -12,13 +12,9 @@
     const wfa::affine_penalties_t& wfa_affine_penalties,
     const uint64_t& target_length,
     const uint64_t& query_length,
-<<<<<<< HEAD
     const wfa::alignment_scope_t scope,
     const bool& low_memory,
     const int& max_offset) {
-=======
-    const bool& low_memory) {
->>>>>>> 97db5699
     // Configure the attributes of the wf-aligner
     wfa::wavefront_aligner_attr_t attributes =
         wfa::wavefront_aligner_attr_default;
@@ -30,15 +26,9 @@
         wfa::wavefront_reduction_none; // wavefront_reduction_dynamic
     // attributes.reduction.min_wavefront_length = 10;
     // attributes.reduction.max_distance_threshold = 50;
-<<<<<<< HEAD
     attributes.alignment_scope = scope;
     attributes.low_memory = low_memory;
     attributes.max_offset = max_offset;
-=======
-    attributes.alignment_scope =
-        wfa::compute_alignment; // alignment_scope_score
-    attributes.low_memory = low_memory;
->>>>>>> 97db5699
     //wfa::wavefront_aligner_t *const wf_aligner =
     return wfa::wavefront_aligner_new(
         target_length, query_length, &attributes);
@@ -76,30 +66,6 @@
         return;
     }
 
-<<<<<<< HEAD
-    const uint16_t segment_length_to_use =
-        (query_length < segment_length || target_length < segment_length)
-            ? std::min(query_length, target_length)
-            : segment_length;
-
-    // set up our implicit matrix
-    const uint8_t steps_per_segment = 2;
-    const uint16_t step_size = segment_length_to_use / steps_per_segment;
-
-    // Pattern & Text
-    // If the query_length/target_length are not multiple of step_size, we count
-    // a fragment less, and the last one will be longer than segment_length_to_use
-    const int pattern_length = (int)query_length / step_size - (query_length % step_size != 0 ? 1 : 0);
-    const int text_length = (int)target_length / step_size - (target_length % step_size != 0 ? 1 : 0);
-
-    // uncomment to use reduced WFA locally
-    // currently not supported due to issues with traceback when applying
-    // WF-reduction on small problems
-    const int wfa_min_wavefront_length = 0; // segment_length_to_use / 16;
-    const int wfa_max_distance_threshold = 0; // segment_length_to_use / 8;
-
-=======
->>>>>>> 97db5699
     // Set penalties
     wfa::affine_penalties_t wfa_affine_penalties;
     if (wfa_mismatch_score > 0 && wfa_gap_opening_score > 0 && wfa_gap_extension_score > 0){
@@ -109,116 +75,6 @@
                 .gap_opening = wfa_gap_opening_score,
                 .gap_extension = wfa_gap_extension_score
         };
-<<<<<<< HEAD
-    } else {
-        if (mashmap_estimated_identity >= 0.99999) {
-            wfa_affine_penalties = {
-                    .match = 0,
-                    .mismatch = 15,
-                    .gap_opening = 25,
-                    .gap_extension = 1,
-            };
-        } else if (mashmap_estimated_identity >= 0.97) {
-            wfa_affine_penalties = {
-                    .match = 0,
-                    .mismatch = 9,
-                    .gap_opening = 13,
-                    .gap_extension = 1,
-            };
-        } else if (mashmap_estimated_identity >= 0.9) {
-            wfa_affine_penalties = {
-                    .match = 0,
-                    .mismatch = 3,
-                    .gap_opening = 5,
-                    .gap_extension = 1,
-            };
-        } else {
-            wfa_affine_penalties = {
-                    .match = 0,
-                    .mismatch = 2,
-                    .gap_opening = 3,
-                    .gap_extension = 1,
-            };
-        }
-    }
-
-    wflambda::affine_penalties_t wflambda_affine_penalties;
-    if (wfa_mismatch_score > 0 && wfa_gap_opening_score > 0 && wfa_gap_extension_score > 0){
-        wflambda_affine_penalties = {
-                .match = 0,
-                .mismatch = wflign_mismatch_score,
-                .gap_opening = wflign_gap_opening_score,
-                .gap_extension = wflign_gap_extension_score
-        };
-    } else {
-        if (mashmap_estimated_identity >= 0.99999) {
-            wflambda_affine_penalties = {
-                    .match = 0,
-                    .mismatch = 17,
-                    .gap_opening = 27,
-                    .gap_extension = 1,
-            };
-        } else if (mashmap_estimated_identity >= 0.97) {
-            wflambda_affine_penalties = {
-                    .match = 0,
-                    .mismatch = 13,
-                    .gap_opening = 21,
-                    .gap_extension = 1,
-            };
-        } else if (mashmap_estimated_identity >= 0.9) {
-            wflambda_affine_penalties = {
-                    .match = 0,
-                    .mismatch = 5,
-                    .gap_opening = 9,
-                    .gap_extension = 1,
-            };
-        } else {
-            wflambda_affine_penalties = {
-                    .match = 0,
-                    .mismatch = 3,
-                    .gap_opening = 5,
-                    .gap_extension = 1,
-            };
-        }
-    }
-
-    float max_mash_dist_to_evaluate;
-    if (wflign_max_mash_dist > 0) {
-        max_mash_dist_to_evaluate = wflign_max_mash_dist;
-    } else {
-        if (mashmap_estimated_identity >= 0.97) {
-            max_mash_dist_to_evaluate = 0.05;
-        } else if (mashmap_estimated_identity >= 0.9) {
-            max_mash_dist_to_evaluate = 0.2;
-        } else {
-            max_mash_dist_to_evaluate = 0.3;
-        }
-    }
-
-    //std::cerr << "wfa_affine_penalties.mismatch " << wfa_affine_penalties.mismatch << std::endl;
-    //std::cerr << "wfa_affine_penalties.gap_opening " << wfa_affine_penalties.gap_opening << std::endl;
-    //std::cerr << "wfa_affine_penalties.gap_extension " << wfa_affine_penalties.gap_extension << std::endl;
-    //std::cerr << "wflambda_affine_penalties.mismatch " << wflambda_affine_penalties.mismatch << std::endl;
-    //std::cerr << "wflambda_affine_penalties.gap_opening " << wflambda_affine_penalties.gap_opening << std::endl;
-    //std::cerr << "wflambda_affine_penalties.gap_extension " << wflambda_affine_penalties.gap_extension << std::endl;
-    //std::cerr << "max_mash_dist_to_evaluate " << max_mash_dist_to_evaluate << std::endl;
-
-    // Configure the attributes of the wflambda-aligner
-    wflambda::wavefront_aligner_attr_t wflambda_attributes =
-            wflambda::wavefront_aligner_attr_default;
-    wflambda_attributes.distance_metric = wflambda::gap_affine;
-    wflambda_attributes.affine_penalties = wflambda_affine_penalties;
-    // attributes.distance_metric = gap_affine2p;
-    // attributes.affine2p_penalties = affine2p_penalties;
-    if (wflambda_min_wavefront_length || wflambda_max_distance_threshold) {
-        wflambda_attributes.reduction.reduction_strategy =
-                wflambda::wavefront_reduction_dynamic; // wavefront_reduction_dynamic
-        wflambda_attributes.reduction.min_wavefront_length = wflambda_min_wavefront_length;
-        wflambda_attributes.reduction.max_distance_threshold = wflambda_max_distance_threshold;
-    } else {
-        wflambda_attributes.reduction.reduction_strategy =
-                wflambda::wavefront_reduction_none; // wavefront_reduction_dynamic
-=======
     } else {
         if (mashmap_estimated_identity >= 0.99999) {
             wfa_affine_penalties = {
@@ -249,134 +105,8 @@
                     .gap_extension = 1,
                     };
         }
->>>>>>> 97db5699
     }
-    wflambda_attributes.alignment_scope =
-            wflambda::alignment_scope_alignment; // alignment_scope_score
-    wflambda_attributes.low_memory = true;
-    wflambda::wavefront_aligner_t *const wflambda_aligner = wflambda::wavefront_aligner_new(
-            pattern_length, text_length, &wflambda_attributes);
-
-
-<<<<<<< HEAD
-    // save computed alignments in a pair-indexed patchmap
-    robin_hood::unordered_flat_map<uint64_t, alignment_t *> alignments;
-
-    // allocate vectors to store our sketches
-    std::vector<std::vector<rkmh::hash_t> *> query_sketches(pattern_length,
-                                                            nullptr);
-    std::vector<std::vector<rkmh::hash_t> *> target_sketches(text_length,
-                                                             nullptr);
-
-    wfa::wavefront_aligner_t* const wf_aligner
-            = get_wavefront_aligner(wfa_affine_penalties,
-                                    segment_length_to_use,
-                                    segment_length_to_use,
-                                    wfa::compute_score,
-                                    false, -1);
-
-    uint64_t num_alignments = 0;
-    uint64_t num_alignments_performed = 0;
-
-    int v_max = 0;
-    int h_max = 0;
-
-    // heuristic bound on the max mash dist, adaptive based on estimated
-    // identity the goal here is to sparsify the set of alignments in the
-    // wflambda layer we then patch up the gaps between them
-    //const float max_mash_dist = std::max(0.05, (1.0 - mashmap_estimated_identity));
-
-    auto extend_match = [&](const int &v, const int &h) {
-        bool is_a_match = false;
-        if (v >= 0 && h >= 0 && v < pattern_length && h < text_length) {
-            const uint64_t k = encode_pair(v, h);
-            const auto f = alignments.find(k); // high-level of WF-inception
-            if (f != alignments.end()) {
-                is_a_match = (alignments[k] != nullptr);
-            } else {
-                const int query_begin = v * step_size;
-                const int target_begin = h * step_size;
-
-                // The last fragment can be longer than segment_length_to_use (max 2*segment_length_to_use - 1)
-                const auto segment_length_to_use_q = (uint16_t) (v == pattern_length - 1 ? query_length - query_begin : segment_length_to_use);
-                const auto segment_length_to_use_t = (uint16_t) (h == text_length - 1 ? target_length - target_begin : segment_length_to_use);
-
-                auto *aln = new alignment_t();
-                const bool alignment_performed = do_wfa_segment_alignment(
-                    query_name, query, query_sketches[v], query_length,
-                    query_begin, target_name, target, target_sketches[h],
-                    target_length, target_begin,
-                    segment_length_to_use_q,
-                    segment_length_to_use_t,
-                    step_size, minhash_kmer_size, wfa_min_wavefront_length,
-                    wfa_max_distance_threshold, max_mash_dist_to_evaluate, mashmap_estimated_identity,
-                    wf_aligner, &wfa_affine_penalties, *aln);
-                //std::cerr << v << "\t" << h << "\t" << "\t" << alignment_performed << std::endl;
-                ++num_alignments;
-                if (alignment_performed) {
-                    ++num_alignments_performed;
-                    if (aln->ok){
-                        is_a_match = true;
-                        alignments[k] = aln;
-                    } else {
-                        alignments[k] = nullptr;
-                    }
-                }
-                if (!is_a_match) {
-                    delete aln;
-                }
-
-                // cleanup old sketches
-                if (v > v_max) {
-                    v_max = v;
-                    if (v >= wflambda_max_distance_threshold) {
-                        auto &s =
-                            query_sketches[v - wflambda_max_distance_threshold];
-                        // The C++ language guarantees that delete p will do
-                        // nothing if p is equal to NULL
-                        delete s;
-                        s = nullptr;
-                    }
-                }
-                if (h > h_max) {
-                    h_max = h;
-                    if (h >= wflambda_max_distance_threshold) {
-                        auto &s =
-                            target_sketches[h -
-                                            wflambda_max_distance_threshold];
-                        // The C++ language guarantees that delete p will do
-                        // nothing if p is equal to NULL
-                        delete s;
-                        s = nullptr;
-                    }
-                }
-            }
-        } else if (h < 0 || v < 0) { // It can be removed using an edit-distance
-            // mode as high-level of WF-inception
-            is_a_match = true;
-        }
-        return is_a_match;
-    };
-
-    // accumulate runs of matches in reverse order
-    // then trim the cigars of successive mappings
-    std::vector<alignment_t *> trace;
-
-    auto trace_match = [&](const int &v, const int &h) {
-        if (v >= 0 && h >= 0 && v < pattern_length && h < text_length) {
-            const uint64_t k = encode_pair(v, h);
-            const auto f = alignments.find(k);
-            if (f != alignments.end() && alignments[k] != nullptr) {
-                auto *aln = alignments[k];
-                trace.push_back(aln);
-                aln->keep = true;
-                ++num_alignments;
-                return true;
-            }
-            return false;
-        } else {
-            return false;
-=======
+
     // accumulate runs of matches in reverse order
     // then trim the cigars of successive mappings
     std::vector<alignment_t *> trace;
@@ -442,24 +172,11 @@
                 assert(false);
             }
 #endif
->>>>>>> 97db5699
         }
 
         ++num_alignments;
         ++num_alignments_performed;
 
-<<<<<<< HEAD
-    // Align
-    wflambda::wavefront_aligner_clear__resize(wflambda_aligner, pattern_length,
-                                              text_length);
-    wflambda::wavefront_align(wflambda_aligner, extend_match,
-                                      trace_match, pattern_length, text_length);
-
-    for (const auto &p : alignments) {
-        if (p.second != nullptr && !p.second->keep) {
-            delete p.second;
-            //p.second = nullptr;
-=======
         trace.push_back(aln);
 
         const long elapsed_time_wflambda_ms =
@@ -542,16 +259,8 @@
                         .gap_extension = 1,
                         };
             }
->>>>>>> 97db5699
-        }
-
-<<<<<<< HEAD
-//#define WFLIGN_DEBUG
-#ifdef WFLIGN_DEBUG
-    // get alignment score
-    const int score = wflambda::edit_cigar_score_gap_affine(
-        &affine_wavefronts->edit_cigar, &wflambda_affine_penalties);
-=======
+        }
+
         float max_mash_dist_to_evaluate;
         if (wflign_max_mash_dist > 0) {
             max_mash_dist_to_evaluate = wflign_max_mash_dist;
@@ -574,26 +283,26 @@
         //std::cerr << "max_mash_dist_to_evaluate " << max_mash_dist_to_evaluate << std::endl;
 
         // Configure the attributes of the wflambda-aligner
-        wflambda::wavefront_aligner_attr_t attributes =
+        wflambda::wavefront_aligner_attr_t wflambda_attributes =
                 wflambda::wavefront_aligner_attr_default;
-        attributes.distance_metric = wflambda::gap_affine;
-        attributes.affine_penalties = wflambda_affine_penalties;
+        wflambda_attributes.distance_metric = wflambda::gap_affine;
+        wflambda_attributes.affine_penalties = wflambda_affine_penalties;
         // attributes.distance_metric = gap_affine2p;
         // attributes.affine2p_penalties = affine2p_penalties;
         if (wflambda_min_wavefront_length || wflambda_max_distance_threshold) {
-            attributes.reduction.reduction_strategy =
+            wflambda_attributes.reduction.reduction_strategy =
                     wflambda::wavefront_reduction_dynamic; // wavefront_reduction_dynamic
-                    attributes.reduction.min_wavefront_length = wflambda_min_wavefront_length;
-                    attributes.reduction.max_distance_threshold = wflambda_max_distance_threshold;
+            wflambda_attributes.reduction.min_wavefront_length = wflambda_min_wavefront_length;
+            wflambda_attributes.reduction.max_distance_threshold = wflambda_max_distance_threshold;
         } else {
-            attributes.reduction.reduction_strategy =
+            wflambda_attributes.reduction.reduction_strategy =
                     wflambda::wavefront_reduction_none; // wavefront_reduction_dynamic
         }
-        attributes.alignment_scope =
+        wflambda_attributes.alignment_scope =
                 wflambda::alignment_scope_alignment; // alignment_scope_score
-                attributes.low_memory = true;
+        wflambda_attributes.low_memory = true;
         wflambda::wavefront_aligner_t *const wflambda_aligner = wflambda::wavefront_aligner_new(
-                pattern_length, text_length, &attributes);
+                pattern_length, text_length, &wflambda_attributes);
 
 
         // save computed alignments in a pair-indexed map
@@ -608,7 +317,11 @@
         wfa::wavefront_aligner_t* const wf_aligner = get_wavefront_aligner(wfa_affine_penalties,
                                                                            segment_length_to_use,
                                                                            segment_length_to_use,
-                                                                           false);
+                                                                           wfa::compute_score,
+                                                                           false, -1);
+
+        uint64_t num_alignments = 0;
+        uint64_t num_alignments_performed = 0;
 
         int v_max = 0;
         int h_max = 0;
@@ -657,7 +370,6 @@
                     if (!is_a_match) {
                         delete aln;
                     }
->>>>>>> 97db5699
 
                     // cleanup old sketches
                     if (v > v_max) {
@@ -714,19 +426,6 @@
         wflambda::wavefront_align(wflambda_aligner, extend_match,
                                   trace_match, pattern_length, text_length);
 
-<<<<<<< HEAD
-    // clean up our WFA allocator
-    wfa::wavefront_aligner_delete(wf_aligner);
-
-    // Trim alignments that overlap in the query
-    if (!trace.empty()) {
-        if(wflambda_attributes.low_memory) {
-            std::reverse(trace.begin(), trace.end());
-        }
-
-//#define VALIDATE_WFA_WFLIGN
-#ifdef VALIDATE_WFA_WFLIGN
-=======
         for (const auto &p : alignments) {
             if (p.second != nullptr && !p.second->keep) {
                 delete p.second;
@@ -734,13 +433,8 @@
             }
         }
 
-        const long elapsed_time_wflambda_ms =
-                std::chrono::duration_cast<std::chrono::milliseconds>(
-                        std::chrono::steady_clock::now() - start_time)
-                        .count();
-
         //#define WFLIGN_DEBUG
-        #ifdef WFLIGN_DEBUG
+#ifdef WFLIGN_DEBUG
         // get alignment score
         const int score = wflambda::edit_cigar_score_gap_affine(
                 &affine_wavefronts->edit_cigar, &wflambda_affine_penalties);
@@ -748,8 +442,7 @@
         std::cerr << "[wflign::wflign_affine_wavefront] alignment score " << score
         << " for query: " << query_name << " target: " << target_name
         << std::endl;
-        #endif
-
+#endif
         // clean up sketches
         // The C++ language guarantees that delete p will do nothing if p is equal
         // to NULL
@@ -765,61 +458,62 @@
         // todo: implement alignment identifier based on hash of the input, params,
         // and commit annotate each PAF record with it and the full alignment score
 
+        // clean up our WFA allocator
+        wfa::wavefront_aligner_delete(wf_aligner);
+
         // Trim alignments that overlap in the query
         if (!trace.empty()) {
-            //#define VALIDATE_WFA_WFLIGN
-        #ifdef VALIDATE_WFA_WFLIGN
->>>>>>> 97db5699
-        if (!trace.front()->validate(query, target)) {
-            std::cerr << "first traceback is wrong" << std::endl;
-            trace.front()->display();
-            assert(false);
-        }
-        #endif
-
-        if(attributes.low_memory) {
-            std::reverse(trace.begin(), trace.end());
-        }
-
-        wfa::wavefront_aligner_t* const wf_aligner_cigar
-                = get_wavefront_aligner(wfa_affine_penalties,
-                                        segment_length_to_use,
-                                        segment_length_to_use,
-                                        wfa::compute_alignment,
-                                        false, segment_length_to_use);
-
-        uint64_t max_wf_memory_used = 0;
-
-        auto align_and_get_cigar = [&](alignment_t& aln) {
-            wfa::wavefront_aligner_resize(wf_aligner_cigar, aln.target_length,
-                                                 aln.query_length);
-
-            wfa::wavefront_align(wf_aligner_cigar, target + aln.i, aln.target_length,
-                                         query + aln.j, aln.query_length);
-            max_wf_memory_used = std::max(max_wf_memory_used, wfa::wavefront_aligner_get_size(wf_aligner_cigar));
-
-            //std::cerr << "\t\talign_and_get_cigar: (" << aln.i << ", " << aln.j << ") - (" << aln.query_length << "," << aln.target_length << ")" << " -- " << wfa::wavefront_aligner_get_size(wf_aligner_cigar) << std::endl;
-
-            // correct X/M errors in the cigar
-            //hack_cigar(wf_aligner_cigar->cigar, query, target, query_length, target_length, aln.j, aln.i);
+            if(wflambda_attributes.low_memory) {
+                std::reverse(trace.begin(), trace.end());
+            }
+
+    //#define VALIDATE_WFA_WFLIGN
+    #ifdef VALIDATE_WFA_WFLIGN
+            if (!trace.front()->validate(query, target)) {
+                std::cerr << "first traceback is wrong" << std::endl;
+                trace.front()->display();
+                assert(false);
+            }
+            #endif
+
+            wfa::wavefront_aligner_t* const wf_aligner_cigar
+                    = get_wavefront_aligner(wfa_affine_penalties,
+                                            segment_length_to_use,
+                                            segment_length_to_use,
+                                            wfa::compute_alignment,
+                                            false, segment_length_to_use);
+
+            uint64_t max_wf_memory_used = 0;
+
+            auto align_and_get_cigar = [&](alignment_t& aln) {
+                wfa::wavefront_aligner_resize(wf_aligner_cigar, aln.target_length,
+                                                     aln.query_length);
+
+                wfa::wavefront_align(wf_aligner_cigar, target + aln.i, aln.target_length,
+                                             query + aln.j, aln.query_length);
+                max_wf_memory_used = std::max(max_wf_memory_used, wfa::wavefront_aligner_get_size(wf_aligner_cigar));
+
+                //std::cerr << "\t\talign_and_get_cigar: (" << aln.i << ", " << aln.j << ") - (" << aln.query_length << "," << aln.target_length << ")" << " -- " << wfa::wavefront_aligner_get_size(wf_aligner_cigar) << std::endl;
+
+                // correct X/M errors in the cigar
+                //hack_cigar(wf_aligner_cigar->cigar, query, target, query_length, target_length, aln.j, aln.i);
 
 #ifdef VALIDATE_WFA_WFLIGN
-            if (!validate_cigar(wf_aligner_cigar->cigar, query, target, query_length,
-                            target_length, aln.j, aln.i)) {
-            std::cerr << "cigar failure at alignment " << aln.j << " " << aln.i
-                      << std::endl;
-            unpack_display_cigar(wf_aligner_cigar->cigar, query, target, query_length,
-                                 target_length, aln.j, aln.i);
-            std::cerr << ">query" << std::endl
-                      << std::string(query + aln.j, query_length) << std::endl;
-            std::cerr << ">target" << std::endl
-                      << std::string(target + aln.i, target_length) << std::endl;
-            assert(false);
-        }
+                if (!validate_cigar(wf_aligner_cigar->cigar, query, target, query_length, target_length, aln.j, aln.i)) {
+                    std::cerr << "cigar failure at alignment " << aln.j << " " << aln.i
+                              << std::endl;
+                    unpack_display_cigar(wf_aligner_cigar->cigar, query, target, query_length,
+                                         target_length, aln.j, aln.i);
+                    std::cerr << ">query" << std::endl
+                              << std::string(query + aln.j, query_length) << std::endl;
+                    std::cerr << ">target" << std::endl
+                              << std::string(target + aln.i, target_length) << std::endl;
+                    assert(false);
+                }
 #endif
 
-            wflign_edit_cigar_copy(&aln.edit_cigar, &wf_aligner_cigar->cigar);
-        };
+                wflign_edit_cigar_copy(&aln.edit_cigar, &wf_aligner_cigar->cigar);
+            };
 
         //std::cerr << query_name << " - " << target_name << std::endl;
         auto are_consecutive_over_the_same_diagonal = [&](const alignment_t &left, const alignment_t &right) {
@@ -830,36 +524,35 @@
             return (v_last == (v_curr - 1) && h_last == (h_curr - 1));
         };
 
-        auto x = trace.rbegin();
-<<<<<<< HEAD
-
-        alignment_t *left_set = *x;
-        int left_i = (**x).i;
-        int left_j = (**x).j;
-
-        auto c = x + 1;
-        auto end_trace = trace.rend();
-
-        while (c != end_trace){
-            auto &curr = **c;
-
-            if (are_consecutive_over_the_same_diagonal(*left_set, curr)) {
-                curr.query_length += (left_set->query_length - step_size);
-                curr.target_length += (left_set->target_length - step_size);
-                left_set->ok = false;
-                left_set = *c;
-
-                ++c;
-            } else {
-                break;
-            }
-        }
-        left_set->i = left_i;
-        left_set->j = left_j;
-        align_and_get_cigar(*left_set);
+            auto x = trace.rbegin();
+
+            alignment_t *left_set = *x;
+            int left_i = (**x).i;
+            int left_j = (**x).j;
+
+            auto c = x + 1;
+            auto end_trace = trace.rend();
+
+            while (c != end_trace){
+                auto &curr = **c;
+
+                if (are_consecutive_over_the_same_diagonal(*left_set, curr)) {
+                    curr.query_length += (left_set->query_length - step_size);
+                    curr.target_length += (left_set->target_length - step_size);
+                    left_set->ok = false;
+                    left_set = *c;
+
+                    ++c;
+                } else {
+                    break;
+                }
+            }
+            left_set->i = left_i;
+            left_set->j = left_j;
+            align_and_get_cigar(*left_set);
 
         while (c != end_trace) {
-            // establish our last and curr alignments to consider when trimming
+                // establish our last and curr alignments to consider when trimming
 
             alignment_t *right_set = *c;
             int right_i = (**c).i;
@@ -887,150 +580,123 @@
 
 
 #ifdef VALIDATE_WFA_WFLIGN
-=======
-        auto end_trace = trace.rend();
-
-        auto c = x + 1;
-        while (x != end_trace && c != end_trace) {
-            // establish our last and curr alignments to consider when trimming
-            auto &last = **x;
-            auto &curr = **c;
-
-        #ifdef VALIDATE_WFA_WFLIGN
->>>>>>> 97db5699
-            if (curr.ok && !curr.validate(query, target)) {
-                std::cerr << "curr traceback is wrong before trimming @ "
-                << curr.j << " " << curr.i << std::endl;
-                curr.display();
-                assert(false);
-            }
-<<<<<<< HEAD
+                if (curr.ok && !curr.validate(query, target)) {
+                    std::cerr << "curr traceback is wrong before trimming @ "
+                    << curr.j << " " << curr.i << std::endl;
+                    curr.display();
+                    assert(false);
+                }
 #endif
-            trace_pos_t last_pos = {left_set->j, left_set->i, &left_set->edit_cigar,
-                                    left_set->edit_cigar.begin_offset};
-            trace_pos_t curr_pos = {right_set->j, right_set->i, &right_set->edit_cigar,
-                                    right_set->edit_cigar.begin_offset};
-=======
-        #endif
-        trace_pos_t last_pos = {last.j, last.i, &last.edit_cigar,
-                                last.edit_cigar.begin_offset};
-            trace_pos_t curr_pos = {curr.j, curr.i, &curr.edit_cigar,
-                                    curr.edit_cigar.begin_offset};
->>>>>>> 97db5699
-
-            // trace the last alignment until we overlap the next
-            // to record our match
-            trace_pos_t match_pos;
-
-            // walk until they are matched at the query position
-            while (!last_pos.at_end() && !curr_pos.at_end()) {
-                //std::cerr << "last_pos " << last_pos.j << " - " << last_pos.i << " - " << last_pos.offset << " - " << last_pos.curr() << std::endl;
-                //std::cerr << "curr_pos " << curr_pos.j << " - " << curr_pos.i << " - " << curr_pos.offset << " - " << curr_pos.curr() << std::endl;
-                if (last_pos.equal(curr_pos)) {
-                    // they equal and we can splice them at the first match
-                    match_pos = last_pos;
-                    break;
-                }
-                if (last_pos.j == curr_pos.j) {
-                    last_pos.incr();
-                    curr_pos.incr();
-                } else if (last_pos.j < curr_pos.j) {
-                    last_pos.incr();
-                } else {
-                    curr_pos.incr();
-                }
-            }
-
-            // if we matched, we'll be able to splice the alignments together
-            int trim_last = 0, trim_curr = 0;
-            if (match_pos.assigned()) {
-                //std::cerr << "match_pos " << match_pos.j << " - " << match_pos.i << " - " << match_pos.offset << " - " << match_pos.curr() << std::endl;
-                // we'll use our match position to set up the trims
-                trim_last = (left_set->j + left_set->query_length) - match_pos.j;
-                trim_curr = match_pos.j - right_set->j;
-            } else {
-                // we want to remove any possible overlaps in query or target
-                // walk back last until we don't overlap in i or j
-                // recording the distance walked as an additional trim on last
-                bool flip = false;
-                while (last_pos.j > curr_pos.j || last_pos.i > curr_pos.i) {
-                    if (flip) {
-                        last_pos.decr();
+                trace_pos_t last_pos = {left_set->j, left_set->i, &left_set->edit_cigar,
+                                        left_set->edit_cigar.begin_offset};
+                trace_pos_t curr_pos = {right_set->j, right_set->i, &right_set->edit_cigar,
+                                        right_set->edit_cigar.begin_offset};
+
+                // trace the last alignment until we overlap the next
+                // to record our match
+                trace_pos_t match_pos;
+
+                // walk until they are matched at the query position
+                while (!last_pos.at_end() && !curr_pos.at_end()) {
+                    //std::cerr << "last_pos " << last_pos.j << " - " << last_pos.i << " - " << last_pos.offset << " - " << last_pos.curr() << std::endl;
+                    //std::cerr << "curr_pos " << curr_pos.j << " - " << curr_pos.i << " - " << curr_pos.offset << " - " << curr_pos.curr() << std::endl;
+                    if (last_pos.equal(curr_pos)) {
+                        // they equal and we can splice them at the first match
+                        match_pos = last_pos;
+                        break;
+                    }
+                    if (last_pos.j == curr_pos.j) {
+                        last_pos.incr();
+                        curr_pos.incr();
+                    } else if (last_pos.j < curr_pos.j) {
+                        last_pos.incr();
                     } else {
                         curr_pos.incr();
                     }
-                    flip ^= true;
-                }
-                trim_last = (left_set->j + left_set->query_length) - last_pos.j + 1;
-                trim_curr = curr_pos.j - right_set->j + 1;
-                assert(last_pos.j <= curr_pos.j);
-                assert(last_pos.i <= curr_pos.i);
-            }
-
-            // assign our cigar trim
-            //left_set->display();
-            if (trim_last > 0) {
-                //std::cerr << "trim_last " << trim_last << std::endl;
-                left_set->trim_back(trim_last);
-                //last.display();
-        #ifdef VALIDATE_WFA_WFLIGN
-        if (last.ok && !last.validate(query, target)) {
-            std::cerr << "traceback is wrong after last trimming @ "
-            << last.j << " " << last.i << std::endl;
-            last.display();
-            assert(false);
-        }
-        #endif
-            }
-            //right_set->display();
-            if (trim_curr > 0) {
-                //std::cerr << "trim_curr " << trim_curr << std::endl;
-                right_set->trim_front(trim_curr);
-                //curr.display();
-        #ifdef VALIDATE_WFA_WFLIGN
-        if (curr.ok && !curr.validate(query, target)) {
-            std::cerr << "traceback is wrong after curr trimming @ "
-            << curr.j << " " << curr.i << std::endl;
-            curr.display();
-            assert(false);
-        }
-        #endif
-            }
-<<<<<<< HEAD
-            //if (right_set->ok) {
-                left_set = right_set;
-            //}
+                }
+
+                // if we matched, we'll be able to splice the alignments together
+                int trim_last = 0, trim_curr = 0;
+                if (match_pos.assigned()) {
+                    //std::cerr << "match_pos " << match_pos.j << " - " << match_pos.i << " - " << match_pos.offset << " - " << match_pos.curr() << std::endl;
+                    // we'll use our match position to set up the trims
+                    trim_last = (left_set->j + left_set->query_length) - match_pos.j;
+                    trim_curr = match_pos.j - right_set->j;
+                } else {
+                    // we want to remove any possible overlaps in query or target
+                    // walk back last until we don't overlap in i or j
+                    // recording the distance walked as an additional trim on last
+                    bool flip = false;
+                    while (last_pos.j > curr_pos.j || last_pos.i > curr_pos.i) {
+                        if (flip) {
+                            last_pos.decr();
+                        } else {
+                            curr_pos.incr();
+                        }
+                        flip ^= true;
+                    }
+                    trim_last = (left_set->j + left_set->query_length) - last_pos.j + 1;
+                    trim_curr = curr_pos.j - right_set->j + 1;
+                    assert(last_pos.j <= curr_pos.j);
+                    assert(last_pos.i <= curr_pos.i);
+                }
+
+                // assign our cigar trim
+                //left_set->display();
+                if (trim_last > 0) {
+                    //std::cerr << "trim_last " << trim_last << std::endl;
+                    left_set->trim_back(trim_last);
+                    //last.display();
+            #ifdef VALIDATE_WFA_WFLIGN
+                    if (last.ok && !last.validate(query, target)) {
+                        std::cerr << "traceback is wrong after last trimming @ "
+                        << last.j << " " << last.i << std::endl;
+                        last.display();
+                        assert(false);
+                    }
+            #endif
+                }
+                //right_set->display();
+                if (trim_curr > 0) {
+                    //std::cerr << "trim_curr " << trim_curr << std::endl;
+                    right_set->trim_front(trim_curr);
+                    //curr.display();
+            #ifdef VALIDATE_WFA_WFLIGN
+                if (curr.ok && !curr.validate(query, target)) {
+                    std::cerr << "traceback is wrong after curr trimming @ "
+                    << curr.j << " " << curr.i << std::endl;
+                    curr.display();
+                    assert(false);
+                }
+            #endif
+                }
+                //if (right_set->ok) {
+                    left_set = right_set;
+                //}
 #ifdef VALIDATE_WFA_WFLIGN
-=======
-            if (curr.ok) {
-                x = c;
-            }
-            ++c;
-        #ifdef VALIDATE_WFA_WFLIGN
->>>>>>> 97db5699
-            auto distance_target = (curr.i - (last.i + last.target_length));
-            auto distance_query = (curr.j - (last.j + last.query_length));
-            if (last.ok && curr.ok &&
-            (distance_query < 0 || distance_target < 0)) {
-                std::cerr << "distance_target_query " << distance_target << " "
-                << distance_query << std::endl;
-                std::cerr << "trimming failure at @ " << last.j << "," << last.i
-                << " -> " << curr.j << "," << curr.i << std::endl;
-                last.display();
-                curr.display();
-                exit(1);
-            }
-        #endif
-        }
-
-        wfa::wavefront_aligner_delete(wf_aligner_cigar);
-
-        const long elapsed_time_wflambda_ms =
-                std::chrono::duration_cast<std::chrono::milliseconds>(
-                        std::chrono::steady_clock::now() - start_time)
-                        .count();
-
-        if (merge_alignments) {
+                auto distance_target = (curr.i - (last.i + last.target_length));
+                auto distance_query = (curr.j - (last.j + last.query_length));
+                if (last.ok && curr.ok &&
+                (distance_query < 0 || distance_target < 0)) {
+                    std::cerr << "distance_target_query " << distance_target << " "
+                    << distance_query << std::endl;
+                    std::cerr << "trimming failure at @ " << last.j << "," << last.i
+                    << " -> " << curr.j << "," << curr.i << std::endl;
+                    last.display();
+                    curr.display();
+                    exit(1);
+                }
+            #endif
+            }
+
+            wfa::wavefront_aligner_delete(wf_aligner_cigar);
+
+            const long elapsed_time_wflambda_ms =
+                    std::chrono::duration_cast<std::chrono::milliseconds>(
+                            std::chrono::steady_clock::now() - start_time)
+                            .count();
+
+            if (merge_alignments) {
             wfa::wavefront_aligner_t* const wf_aligner_patching
                     = get_wavefront_aligner(wfa_affine_penalties,
                                             segment_length_to_use,
@@ -1038,54 +704,37 @@
                                             wfa::compute_alignment,
                                             false, -1);
 
-            // write a merged alignment
-            write_merged_alignment(
-<<<<<<< HEAD
-                out, trace, wf_aligner_patching, &wfa_affine_penalties, emit_md_tag,
-                paf_format_else_sam, query, query_name, query_total_length,
-                query_offset, query_length, query_is_rev, target, target_name,
-                target_total_length, target_offset, target_length,
-                segment_length_to_use, min_identity,
-                elapsed_time_wflambda_ms, num_alignments,
-                num_alignments_performed, max_wf_memory_used, mashmap_estimated_identity,
-                wflign_max_len_major, wflign_max_len_minor, erode_k);
-
-            wfa::wavefront_aligner_delete(wf_aligner_patching);
-=======
+                // write a merged alignment
+                write_merged_alignment(
                     out, trace, wf_aligner, &wfa_affine_penalties, emit_md_tag,
                     paf_format_else_sam, query, query_name, query_total_length,
                     query_offset, query_length, query_is_rev, target, target_name,
                     target_total_length, target_offset, target_length,
                     segment_length_to_use, min_identity,
-                    elapsed_time_wflambda_ms, num_alignments,
-                    num_alignments_performed, mashmap_estimated_identity,
+                    elapsed_time_wflambda_ms, num_alignments, num_alignments_performed,
+                    max_wf_memory_used,
+                    mashmap_estimated_identity,
                     wflign_max_len_major, wflign_max_len_minor,
                     erode_k,
                     256, 768);
->>>>>>> 97db5699
-        } else {
-            for (auto x = trace.rbegin(); x != trace.rend(); ++x) {
-                // std::cerr << "on alignment" << std::endl;
-                write_alignment(out, **x, query_name, query_total_length,
-                                query_offset, query_length, query_is_rev,
-                                target_name, target_total_length, target_offset,
-                                target_length, min_identity, mashmap_estimated_identity);
-            }
-        }
-<<<<<<< HEAD
-    }
-
-    // Free
-    wflambda::wavefront_aligner_delete(wflambda_aligner);
-=======
+
+                wfa::wavefront_aligner_delete(wf_aligner_patching);
+            } else {
+                for (auto x = trace.rbegin(); x != trace.rend(); ++x) {
+                    // std::cerr << "on alignment" << std::endl;
+                    write_alignment(out, **x, query_name, query_total_length,
+                                    query_offset, query_length, query_is_rev,
+                                    target_name, target_total_length, target_offset,
+                                    target_length, min_identity, mashmap_estimated_identity);
+                }
+            }
         }
 
         // Free
         wfa::wavefront_aligner_delete(wf_aligner);
         wflambda::wavefront_aligner_delete(wflambda_aligner);
+        }
     }
->>>>>>> 97db5699
-}
 
 // accumulate alignment objects
 // run the traceback determine which are part of the main chain
@@ -1131,31 +780,10 @@
         return false;
     } else {
         // if it is, we'll align
-<<<<<<< HEAD
-=======
-
-        const int max_score = std::max(segment_length_q, segment_length_t) * (0.75 + mash_dist);
-        // Worst case acceptable as a match: seg_len/4 Is/Ds + seg_len * 3/4 long good enough alignment + seg_len/4 Ds/Is
-//        int segment_length_div_4 = std::max(segment_length_q, segment_length_t) / 4;
-//        const int max_score = (int) ((1.0 + mash_dist) *
-//                                     (float) (affine_penalties->gap_opening + (segment_length_div_4 - 1) * affine_penalties->gap_extension) * 2 +
-//                                     ceil((float) segment_length_div_4 * 3 * (1.0 - mashmap_estimated_identity)) *
-//                                     (float) (affine_penalties->gap_opening + affine_penalties->gap_extension + affine_penalties->mismatch));
-
-        wfa::wavefront_aligner_resize(wf_aligner, segment_length_t,
-                                             segment_length_q);
-
-        wfa::wavefront_aligner_set_max_alignment_score(wf_aligner, max_score);
-        const int status =
-            wfa::wavefront_align(wf_aligner, target + i, segment_length_t,
-                                         query + j, segment_length_q);
-
->>>>>>> 97db5699
         aln.j = j;
         aln.i = i;
 
         // aln.mash_dist = mash_dist;
-<<<<<<< HEAD
 
         //ToDo to evaluate
         if (true || mash_dist > 0) {
@@ -1180,9 +808,6 @@
         } else {
             aln.ok = true;
         }
-=======
-        aln.ok = status == WF_ALIGN_SUCCESSFUL && wf_aligner->cigar.score < max_score;
->>>>>>> 97db5699
 
         // fill the alignment info if we aligned
         if (aln.ok) {
@@ -1240,12 +865,8 @@
             get_wavefront_aligner(*affine_penalties,
                                 target_length,
                                   query_length,
-<<<<<<< HEAD
                                   wfa::compute_alignment,
                                   true, -1)
-=======
-                                  true)
->>>>>>> 97db5699
         : _wf_aligner;
 
     /*
@@ -1288,38 +909,35 @@
     const int status =
         wfa::wavefront_align(wf_aligner, target + i, target_length,
                                      query + j, query_length);
-<<<<<<< HEAD
-    max_wf_memory_used = std::max(max_wf_memory_used, wfa::wavefront_aligner_get_size(wf_aligner));
-=======
->>>>>>> 97db5699
-
-    aln.ok = status == WF_ALIGN_SUCCESSFUL && wf_aligner->cigar.score < max_score;
-    if (aln.ok) {
-        // correct X/M errors in the cigar
-        //hack_cigar(wf_aligner->cigar, query, target, query_length, target_length, j, i);
-
-#ifdef VALIDATE_WFA_WFLIGN
-        if (!validate_cigar(wf_aligner->cigar, query, target, query_length,
-                            target_length, j, i)) {
-            std::cerr << "cigar failure at alignment " << aln.j << " " << aln.i
-                      << std::endl;
-            unpack_display_cigar(wf_aligner->cigar, query, target, query_length,
-                                 target_length, aln.j, aln.i);
-            std::cerr << ">query" << std::endl
-                      << std::string(query + j, query_length) << std::endl;
-            std::cerr << ">target" << std::endl
-                      << std::string(target + i, target_length) << std::endl;
-            assert(false);
-        }
-#endif
-
-        wflign_edit_cigar_copy(&aln.edit_cigar, &wf_aligner->cigar);
+        max_wf_memory_used = std::max(max_wf_memory_used, wfa::wavefront_aligner_get_size(wf_aligner));
+
+        aln.ok = status == WF_ALIGN_SUCCESSFUL && wf_aligner->cigar.score < max_score;
+        if (aln.ok) {
+            // correct X/M errors in the cigar
+            //hack_cigar(wf_aligner->cigar, query, target, query_length, target_length, j, i);
+
+    #ifdef VALIDATE_WFA_WFLIGN
+            if (!validate_cigar(wf_aligner->cigar, query, target, query_length,
+                                target_length, j, i)) {
+                std::cerr << "cigar failure at alignment " << aln.j << " " << aln.i
+                          << std::endl;
+                unpack_display_cigar(wf_aligner->cigar, query, target, query_length,
+                                     target_length, aln.j, aln.i);
+                std::cerr << ">query" << std::endl
+                          << std::string(query + j, query_length) << std::endl;
+                std::cerr << ">target" << std::endl
+                          << std::string(target + i, target_length) << std::endl;
+                assert(false);
+            }
+    #endif
+
+            wflign_edit_cigar_copy(&aln.edit_cigar, &wf_aligner->cigar);
+        }
+
+        if (big_wave) {
+            wfa::wavefront_aligner_delete(wf_aligner);
+        }
     }
-
-    if (big_wave) {
-        wfa::wavefront_aligner_delete(wf_aligner);
-    }
-}
 
 /*EdlibAlignResult do_edlib_patch_alignment(const char *query, const uint64_t &j,
                                           const uint64_t &query_length,
@@ -1589,24 +1207,6 @@
 }
 
 void write_merged_alignment(
-<<<<<<< HEAD
-        std::ostream &out, const std::vector<alignment_t *> &trace,
-        wfa::wavefront_aligner_t *const wf_aligner,
-        wfa::affine_penalties_t *const affine_penalties, const bool &emit_md_tag,
-        const bool &paf_format_else_sam, const char *query,
-        const std::string &query_name, const uint64_t &query_total_length,
-        const uint64_t &query_offset, const uint64_t &query_length,
-        const bool &query_is_rev, const char *target,
-        const std::string &target_name, const uint64_t &target_total_length,
-        const uint64_t &target_offset, const uint64_t &target_length,
-        const uint16_t &segment_length,
-        const float &min_identity, const long &elapsed_time_wflambda_ms,
-        const uint64_t &num_alignments, const uint64_t &num_alignments_performed,
-        uint64_t &max_wf_memory_used,
-        const float &mashmap_estimated_identity, const uint64_t &wflign_max_len_major,
-        const uint64_t &wflign_max_len_minor, const uint16_t &erode_k,
-        const bool &with_endline) {
-=======
     std::ostream &out, const std::vector<alignment_t *> &trace,
     wfa::wavefront_aligner_t *const wf_aligner,
     wfa::affine_penalties_t *const affine_penalties, const bool &emit_md_tag,
@@ -1619,12 +1219,12 @@
     const uint16_t &segment_length,
     const float &min_identity, const long &elapsed_time_wflambda_ms,
     const uint64_t &num_alignments, const uint64_t &num_alignments_performed,
+    uint64_t &max_wf_memory_used,
     const float &mashmap_estimated_identity,
     const uint64_t &wflign_max_len_major, const uint64_t &wflign_max_len_minor,
     const uint16_t &erode_k,
     const int &min_wf_length, const int &max_dist_threshold,
     const bool &with_endline) {
->>>>>>> 97db5699
 
     int64_t target_pointer_shift = 0;
 
@@ -1633,11 +1233,6 @@
     // patching parameters
     // we will nibble patching back to this length
     const uint64_t min_wfa_patch_length = 128;
-<<<<<<< HEAD
-    const int min_wf_length = 256;
-    const int max_dist_threshold = 768;
-=======
->>>>>>> 97db5699
 
     // we need to get the start position in the query and target
     // then run through the whole alignment building up the cigar
@@ -1891,13 +1486,9 @@
                         wfa::wavefront_aligner_t* const wf_aligner_heads
                                 = get_wavefront_aligner(*affine_penalties,
                                                         target_rev.size()+1,
-<<<<<<< HEAD
                                                         query_rev.size()+1,
                                                         wfa::compute_alignment,
                                                         true, -1);
-=======
-                                                        query_rev.size()+1, true);
->>>>>>> 97db5699
                         wavefront_aligner_set_alignment_free_ends(
                                 wf_aligner_heads,
                                 0,
@@ -1910,10 +1501,7 @@
                         const int status =
                                 wfa::wavefront_align(wf_aligner_heads, target_rev.c_str(), target_rev.size(),
                                                      query_rev.c_str(), query_rev.size());
-<<<<<<< HEAD
                         max_wf_memory_used = std::max(max_wf_memory_used, wfa::wavefront_aligner_get_size(wf_aligner_heads));
-=======
->>>>>>> 97db5699
 
                         /*auto result = do_edlib_patch_alignment(
                             query_rev.c_str(), 0, query_rev.size(),
@@ -2075,16 +1663,9 @@
                             (query_delta < wflign_max_len_minor ||
                              target_delta < wflign_max_len_minor)) {
 
-<<<<<<< HEAD
-                        int32_t distance_close_indels =
-                            distance_close_big_enough_indels(
-                                std::max(query_delta, target_delta), q,
-                                unpatched);
-=======
                         int32_t distance_close_indels = (query_delta > 3 || target_delta > 3) ?
                             distance_close_big_enough_indels(std::max(query_delta, target_delta), q, unpatched) :
                             -1;
->>>>>>> 97db5699
                         // std::cerr << "distance_close_indels " <<
                         // distance_close_indels << std::endl;
                         // Trigger the patching if there is a dropout
@@ -2307,19 +1888,10 @@
                                 do_wfa_patch_alignment(
                                     query, query_pos, query_delta,
                                     target - target_pointer_shift, target_pos,
-<<<<<<< HEAD
-                                    target_delta, min_wf_length,
-                                    segment_length,
-                                    max_dist_threshold,
-                                    max_wf_memory_used,
-                                    wf_aligner,
-                                    affine_penalties,
-                                    patch_aln);
-=======
                                     target_delta, segment_length,
                                     min_wf_length, max_dist_threshold,
+                                    max_wf_memory_used,
                                     wf_aligner, affine_penalties, patch_aln);
->>>>>>> 97db5699
                                 if (patch_aln.ok) {
                                     // std::cerr << "got an ok patch aln" <<
                                     // std::endl;
@@ -2485,13 +2057,9 @@
                         wfa::wavefront_aligner_t* const wf_aligner_tails
                                 = get_wavefront_aligner(*affine_penalties,
                                                         target_delta_x+1,
-<<<<<<< HEAD
                                                         query_delta+1,
                                                         wfa::compute_alignment,
                                                         true, -1);
-=======
-                                                        query_delta+1, true);
->>>>>>> 97db5699
                         wavefront_aligner_set_alignment_free_ends(
                                 wf_aligner_tails,
                                 0,
@@ -2504,10 +2072,7 @@
                         const int status =
                                 wfa::wavefront_align(wf_aligner_tails, target - target_pointer_shift + target_pos, target_delta_x,
                                                      query + query_pos, query_delta);
-<<<<<<< HEAD
                         max_wf_memory_used = std::max(max_wf_memory_used, wfa::wavefront_aligner_get_size(wf_aligner_tails));
-=======
->>>>>>> 97db5699
 
                         /*auto result = do_edlib_patch_alignment(
                             query, query_pos, query_delta,
