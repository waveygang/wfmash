#include "WFA/edit/edit_dp.h"
#include <algorithm>
#include <cctype>
#include <charconv>
#include <cmath>
#include <cstring>
#include <iostream>
#include <vector>
//#include "WFA/gap_affine/affine_wavefront.hpp"
//#include "WFA/gap_affine/affine_wavefront_align.h"
#include "WFA/gap_affine/affine_matrix.h"
#include "WFA/gap_affine/swg.h"
#include "WFA/wavefront/wavefront_align.h"
#include "WFA/wavefront/wavefront_reduction.h"
#include "edlib.h"
#include "patchmap.hpp"
//#include "wfa_edit_callback.hpp"
#include "dna.hpp"
#include "rkmh.hpp"
#include "wflambda/gap_affine/affine_wavefront_align.hpp"
#include "wflambda/gap_affine/affine_wavefront_backtrace.hpp"

//#define WFLIGN_DEBUG true // for debugging messages

namespace wflign {

namespace wavefront {

bool hack_cigar(wfa::cigar_t &cigar, const char *query, const char *target,
                const uint64_t &query_aln_len, const uint64_t &target_aln_len,
                uint64_t j, uint64_t i);

bool validate_cigar(const wfa::cigar_t &cigar, const char *query,
                    const char *target, const uint64_t &query_aln_len,
                    const uint64_t &target_aln_len, uint64_t j, uint64_t i);

bool validate_trace(const std::vector<char> &tracev, const char *query,
                    const char *target, const uint64_t &query_aln_len,
                    const uint64_t &target_aln_len, uint64_t j, uint64_t i);

bool unpack_display_cigar(const wfa::cigar_t &cigar, const char *query,
                          const char *target, const uint64_t &query_aln_len,
                          const uint64_t &target_aln_len, uint64_t j,
                          uint64_t i);

struct alignment_t {
    int j = 0;
    int i = 0;
    uint16_t query_length = 0;
    uint16_t target_length = 0;
    bool ok = false;
    bool keep = false;
    int score = std::numeric_limits<int>::max();
<<<<<<< HEAD
    float mash_dist = 1;
    wfa::edit_cigar_t edit_cigar{};
=======
    // float mash_dist = 1;
    wfa::cigar_t edit_cigar{};
>>>>>>> f6c6684a
    void display(void) {
        std::cerr << j << " " << i << " " << query_length << " "
                  << target_length << " " << ok << std::endl;
        for (int x = edit_cigar.begin_offset; x < edit_cigar.end_offset; ++x) {
            std::cerr << edit_cigar.operations[x++];
        }
        std::cerr << std::endl;
    }
    bool validate(const char *query, const char *target) {
        return validate_cigar(edit_cigar, query, target, query_length,
                              target_length, j, i);
    }
    void trim_front(int query_trim) {
        // this kills the alignment
        if (query_trim >= query_length) {
            ok = false;
            return;
        }
        // increment j and i appropriately
        int trim_to_j = j + query_trim;
        int x = edit_cigar.begin_offset;
        while (x < edit_cigar.end_offset && j < trim_to_j) {
            switch (edit_cigar.operations[x++]) {
            case 'M':
            case 'X':
                --query_length;
                --target_length;
                ++j;
                ++i;
                break;
            case 'I':
                --query_length;
                ++j;
                break;
            case 'D':
                --target_length;
                ++i;
                break;
            default:
                break;
            }
            if (target_length <= 0 || query_length <= 0) {
                ok = false;
                return;
            }
        }
        while (x < edit_cigar.end_offset && edit_cigar.operations[x] == 'D') {
            ++x;
            --target_length;
            ++i;
        }
        if (x == edit_cigar.end_offset)
            ok = false;
        edit_cigar.begin_offset = x;
    }
    void trim_back(int query_trim) {
        if (query_trim >= query_length) {
            ok = false;
            return;
        }
        int x = edit_cigar.end_offset;
        int q = 0;
        while (x > edit_cigar.begin_offset && q < query_trim) {
            switch (edit_cigar.operations[--x]) {
            case 'M':
            case 'X':
                --query_length;
                --target_length;
                ++q;
                break;
            case 'I':
                --query_length;
                ++q;
                break;
            case 'D':
                --target_length;
                break;
            default:
                break;
            }
            if (target_length <= 0 || query_length <= 0) {
                ok = false;
                return;
            }
        }
        while (x >= edit_cigar.begin_offset &&
               edit_cigar.operations[x - 1] == 'D') {
            --x;
            --target_length;
        }
        if (x == edit_cigar.begin_offset)
            ok = false;
        edit_cigar.end_offset = x;
    }
    ~alignment_t() { free(edit_cigar.operations); }
};

// link a position in a traceback matrix to its edit
struct trace_pos_t {
    int j = 0;
    int i = 0;
    wfa::cigar_t *edit_cigar = nullptr;
    int offset = 0;
    bool incr() {
        if (offset < edit_cigar->end_offset) {
            switch (curr()) {
            case 'M':
            case 'X':
                ++j;
                ++i;
                break;
            case 'I':
                ++j;
                break;
            case 'D':
                ++i;
                break;
            default:
                break;
            }
            ++offset;
            return true;
        } else {
            return false;
        }
    }
    bool decr() {
        if (offset > edit_cigar->begin_offset) {
            --offset;
            switch (curr()) {
            case 'M':
            case 'X':
                --j;
                --i;
                break;
            case 'I':
                --j;
                break;
            case 'D':
                --i;
                break;
            default:
                break;
            }
            return true;
        } else {
            return false;
        }
    }
    bool at_end() const { return offset == edit_cigar->end_offset; }
    char curr() const {
        assert(!at_end());
        return edit_cigar->operations[offset];
    }
    bool equal(const trace_pos_t &other) const {
        return j == other.j && i == other.i && curr() == 'M' &&
               curr() == other.curr();
    }
    bool assigned() const { return edit_cigar != nullptr; }
};

void wflign_edit_cigar_copy(wfa::cigar_t *const edit_cigar_dst,
                            wfa::cigar_t *const edit_cigar_src);

void copy_wfa_alignment_into_trace(const wfa::cigar_t *const edit_cigar,
                                   std::vector<char> &trace);

/*
void edlib_to_wflign_edit_cigar_copy(
    wfa::cigar_t* const edit_cigar_dst,
    char* const edlib_cigar_src,
    const uint64_t& edit_distance,
    const uint64_t& edlib_cigar_len);
*/

inline uint64_t encode_pair(int v, int h) {
    return ((uint64_t)v << 32) | (uint64_t)h;
}

void wflign_affine_wavefront(
<<<<<<< HEAD
    std::ostream& out,
    const bool& merge_alignments,
    const bool& emit_md_tag,
    const bool& paf_format_else_sam,
    const std::string& query_name,
    const char* query,
    const uint64_t& query_total_length,
    const uint64_t& query_offset,
    const uint64_t& query_length,
    const bool& query_is_rev,
    const std::string& target_name,
    const char* target,
    const uint64_t& target_total_length,
    const uint64_t& target_offset,
    const uint64_t& target_length,
    const uint16_t& segment_length,
    const float& min_identity,
    const int& minhash_kmer_size,
    const int& wflambda_min_wavefront_length, // with these set at 0 we do exact WFA for wflambda
    const int & wflambda_max_distance_threshold,
    const double& mashmap_estimated_identity,
    const uint64_t& wflign_max_len_major,
    const uint64_t& wflign_max_len_minor,
    const uint16_t& erode_k);
    //const int& wfa_min_wavefront_length, // with these set at 0 we do exact WFA for WFA itself
    //const int& wfa_max_distance_threshold);

bool do_wfa_segment_alignment(
    const std::string& query_name,
    const char* query,
    std::vector<rkmh::hash_t>*& query_sketches,
    const uint64_t& query_length,
    const int& j,
    const std::string& target_name,
    const char* target,
    std::vector<rkmh::hash_t>*& target_sketches,
    const uint64_t& target_length,
    const int& i,
    const uint16_t& segment_length,
    const uint16_t& step_size,
    const uint64_t& minhash_kmer_size,
    const int& min_wavefront_length,
    const int& max_distance_threshold,
    const float& max_mash_dist,
    const double& mashmap_estimated_identity,
    wfa::mm_allocator_t* const mm_allocator,
    wfa::affine_penalties_t* const affine_penalties,
    alignment_t& aln);
=======
    std::ostream &out, const bool &merge_alignments, const bool &emit_md_tag,
    const bool &paf_format_else_sam, const std::string &query_name,
    const char *query, const uint64_t &query_total_length,
    const uint64_t &query_offset, const uint64_t &query_length,
    const bool &query_is_rev, const std::string &target_name,
    const char *target, const uint64_t &target_total_length,
    const uint64_t &target_offset, const uint64_t &target_length,
    const uint16_t &segment_length, const float &min_identity,
    const int &wflambda_min_wavefront_length, // with these set at 0 we do exact
                                              // WFA for wflambda
    const int &wflambda_max_distance_threshold, const double &mashmap_identity,
    const uint64_t &wflign_max_len_major, const uint64_t &wflign_max_len_minor,
    const uint16_t &erode_k);
// const int& wfa_min_wavefront_length, // with these set at 0 we do exact WFA
// for WFA itself const int& wfa_max_distance_threshold);

bool do_wfa_segment_alignment(
    const std::string &query_name, const char *query,
    std::vector<rkmh::hash_t> *&query_sketches, const uint64_t &query_length,
    const uint64_t &j, const std::string &target_name, const char *target,
    std::vector<rkmh::hash_t> *&target_sketches, const uint64_t &target_length,
    const uint64_t &i, const uint16_t &segment_length,
    const uint16_t &step_size, const uint64_t &minhash_kmer_size,
    const uint32_t &min_wavefront_length,
    const uint32_t &max_distance_threshold, const float &max_mash_dist,
    wfa::wavefront_aligner_t *const wf_aligner,
    wfa::affine_penalties_t *const affine_penalties, alignment_t &aln);
>>>>>>> f6c6684a

void do_wfa_patch_alignment(const char *query, const uint64_t &j,
                            const uint64_t &query_length, const char *target,
                            const uint64_t &i, const uint64_t &target_length,
                            const int &min_wavefront_length,
                            const int &max_distance_threshold,
                            wfa::wavefront_aligner_t *const wf_aligner,
                            wfa::affine_penalties_t *const affine_penalties,
                            alignment_t &aln);

EdlibAlignResult do_edlib_patch_alignment(const char *query, const uint64_t &j,
                                          const uint64_t &query_length,
                                          const char *target, const uint64_t &i,
                                          const uint64_t &target_length,
                                          const EdlibAlignMode &align_mode);

void write_merged_alignment(
<<<<<<< HEAD
    std::ostream& out,
    const std::vector<alignment_t*>& trace,
    wfa::mm_allocator_t* const mm_allocator,
    wfa::affine_penalties_t* const affine_penalties,
    const bool& emit_md_tag,
    const bool& paf_format_else_sam,
    const char* query,
    const std::string& query_name,
    const uint64_t& query_total_length,
    const uint64_t& query_offset,
    const uint64_t& query_length,
    const bool& query_is_rev,
    const char* target,
    const std::string& target_name,
    const uint64_t& target_total_length,
    const uint64_t& target_offset,
    const uint64_t& target_length,
    const float& min_identity,
    const long& elapsed_time_wflambda_ms,
    const uint64_t& num_alignments,
    const uint64_t& num_alignments_performed,
    const double& mashmap_estimated_identity,
    const uint64_t& wflign_max_len_major,
    const uint64_t& wflign_max_len_minor,
    const uint16_t& erode_k,
    const bool& with_endline = true);

void write_alignment(
    std::ostream& out,
    const alignment_t& aln,
    const std::string& query_name,
    const uint64_t& query_total_length,
    const uint64_t& query_offset,
    const uint64_t& query_length,
    const bool& query_is_rev,
    const std::string& target_name,
    const uint64_t& target_total_length,
    const uint64_t& target_offset,
    const uint64_t& target_length,
    const float& min_identity,
    const double& mashmap_estimated_identity,
    const bool& with_endline = true);
=======
    std::ostream &out, const std::vector<alignment_t *> &trace,
    wfa::wavefront_aligner_t *const wf_aligner,
    wfa::affine_penalties_t *const affine_penalties, const bool &emit_md_tag,
    const bool &paf_format_else_sam, const char *query,
    const std::string &query_name, const uint64_t &query_total_length,
    const uint64_t &query_offset, const uint64_t &query_length,
    const bool &query_is_rev, const char *target,
    const std::string &target_name, const uint64_t &target_total_length,
    const uint64_t &target_offset, const uint64_t &target_length,
    const float &min_identity, const long &elapsed_time_wflambda_ms,
    const uint64_t &num_alignments, const uint64_t &num_alignments_performed,
    const double &mashmap_identity, const uint64_t &wflign_max_len_major,
    const uint64_t &wflign_max_len_minor, const uint16_t &erode_k,
    const bool &with_endline = true);

void write_alignment(std::ostream &out, const alignment_t &aln,
                     const std::string &query_name,
                     const uint64_t &query_total_length,
                     const uint64_t &query_offset, const uint64_t &query_length,
                     const bool &query_is_rev, const std::string &target_name,
                     const uint64_t &target_total_length,
                     const uint64_t &target_offset,
                     const uint64_t &target_length, const float &min_identity,
                     const double &mashmap_identity,
                     const bool &with_endline = true);
>>>>>>> f6c6684a

char *alignment_to_cigar(const std::vector<char> &edit_cigar,
                         const uint64_t &start_idx, const uint64_t &end_idx,
                         uint64_t &target_aligned_length,
                         uint64_t &query_aligned_length, uint64_t &matches,
                         uint64_t &mismatches, uint64_t &insertions,
                         uint64_t &inserted_bp, uint64_t &deletions,
                         uint64_t &deleted_bp);

char *wfa_alignment_to_cigar(const wfa::cigar_t *const edit_cigar,
                             uint64_t &target_aligned_length,
                             uint64_t &query_aligned_length, uint64_t &matches,
                             uint64_t &mismatches, uint64_t &insertions,
                             uint64_t &inserted_bp, uint64_t &deletions,
                             uint64_t &deleted_bp);

/*char* edlib_alignment_to_cigar(
    const unsigned char* const alignment,
    const int alignment_length,
    uint64_t& target_aligned_length,
    uint64_t& query_aligned_length,
    uint64_t& matches,
    uint64_t& mismatches,
    uint64_t& insertions,
    uint64_t& inserted_bp,
    uint64_t& deletions,
    uint64_t& deleted_bp);*/

double float2phred(const double &prob);

void sort_indels(std::vector<char> &v);

} // namespace wavefront

} // namespace wflign<|MERGE_RESOLUTION|>--- conflicted
+++ resolved
@@ -51,13 +51,8 @@
     bool ok = false;
     bool keep = false;
     int score = std::numeric_limits<int>::max();
-<<<<<<< HEAD
-    float mash_dist = 1;
-    wfa::edit_cigar_t edit_cigar{};
-=======
     // float mash_dist = 1;
     wfa::cigar_t edit_cigar{};
->>>>>>> f6c6684a
     void display(void) {
         std::cerr << j << " " << i << " " << query_length << " "
                   << target_length << " " << ok << std::endl;
@@ -238,56 +233,6 @@
 }
 
 void wflign_affine_wavefront(
-<<<<<<< HEAD
-    std::ostream& out,
-    const bool& merge_alignments,
-    const bool& emit_md_tag,
-    const bool& paf_format_else_sam,
-    const std::string& query_name,
-    const char* query,
-    const uint64_t& query_total_length,
-    const uint64_t& query_offset,
-    const uint64_t& query_length,
-    const bool& query_is_rev,
-    const std::string& target_name,
-    const char* target,
-    const uint64_t& target_total_length,
-    const uint64_t& target_offset,
-    const uint64_t& target_length,
-    const uint16_t& segment_length,
-    const float& min_identity,
-    const int& minhash_kmer_size,
-    const int& wflambda_min_wavefront_length, // with these set at 0 we do exact WFA for wflambda
-    const int & wflambda_max_distance_threshold,
-    const double& mashmap_estimated_identity,
-    const uint64_t& wflign_max_len_major,
-    const uint64_t& wflign_max_len_minor,
-    const uint16_t& erode_k);
-    //const int& wfa_min_wavefront_length, // with these set at 0 we do exact WFA for WFA itself
-    //const int& wfa_max_distance_threshold);
-
-bool do_wfa_segment_alignment(
-    const std::string& query_name,
-    const char* query,
-    std::vector<rkmh::hash_t>*& query_sketches,
-    const uint64_t& query_length,
-    const int& j,
-    const std::string& target_name,
-    const char* target,
-    std::vector<rkmh::hash_t>*& target_sketches,
-    const uint64_t& target_length,
-    const int& i,
-    const uint16_t& segment_length,
-    const uint16_t& step_size,
-    const uint64_t& minhash_kmer_size,
-    const int& min_wavefront_length,
-    const int& max_distance_threshold,
-    const float& max_mash_dist,
-    const double& mashmap_estimated_identity,
-    wfa::mm_allocator_t* const mm_allocator,
-    wfa::affine_penalties_t* const affine_penalties,
-    alignment_t& aln);
-=======
     std::ostream &out, const bool &merge_alignments, const bool &emit_md_tag,
     const bool &paf_format_else_sam, const std::string &query_name,
     const char *query, const uint64_t &query_total_length,
@@ -295,10 +240,10 @@
     const bool &query_is_rev, const std::string &target_name,
     const char *target, const uint64_t &target_total_length,
     const uint64_t &target_offset, const uint64_t &target_length,
-    const uint16_t &segment_length, const float &min_identity,
+    const uint16_t &segment_length, const float &min_identity, const int& minhash_kmer_size,
     const int &wflambda_min_wavefront_length, // with these set at 0 we do exact
                                               // WFA for wflambda
-    const int &wflambda_max_distance_threshold, const double &mashmap_identity,
+    const int &wflambda_max_distance_threshold, const double &mashmap_estimated_identity,
     const uint64_t &wflign_max_len_major, const uint64_t &wflign_max_len_minor,
     const uint16_t &erode_k);
 // const int& wfa_min_wavefront_length, // with these set at 0 we do exact WFA
@@ -312,10 +257,9 @@
     const uint64_t &i, const uint16_t &segment_length,
     const uint16_t &step_size, const uint64_t &minhash_kmer_size,
     const uint32_t &min_wavefront_length,
-    const uint32_t &max_distance_threshold, const float &max_mash_dist,
+    const uint32_t &max_distance_threshold, const float &max_mash_dist, const double& mashmap_estimated_identity,
     wfa::wavefront_aligner_t *const wf_aligner,
     wfa::affine_penalties_t *const affine_penalties, alignment_t &aln);
->>>>>>> f6c6684a
 
 void do_wfa_patch_alignment(const char *query, const uint64_t &j,
                             const uint64_t &query_length, const char *target,
@@ -333,50 +277,6 @@
                                           const EdlibAlignMode &align_mode);
 
 void write_merged_alignment(
-<<<<<<< HEAD
-    std::ostream& out,
-    const std::vector<alignment_t*>& trace,
-    wfa::mm_allocator_t* const mm_allocator,
-    wfa::affine_penalties_t* const affine_penalties,
-    const bool& emit_md_tag,
-    const bool& paf_format_else_sam,
-    const char* query,
-    const std::string& query_name,
-    const uint64_t& query_total_length,
-    const uint64_t& query_offset,
-    const uint64_t& query_length,
-    const bool& query_is_rev,
-    const char* target,
-    const std::string& target_name,
-    const uint64_t& target_total_length,
-    const uint64_t& target_offset,
-    const uint64_t& target_length,
-    const float& min_identity,
-    const long& elapsed_time_wflambda_ms,
-    const uint64_t& num_alignments,
-    const uint64_t& num_alignments_performed,
-    const double& mashmap_estimated_identity,
-    const uint64_t& wflign_max_len_major,
-    const uint64_t& wflign_max_len_minor,
-    const uint16_t& erode_k,
-    const bool& with_endline = true);
-
-void write_alignment(
-    std::ostream& out,
-    const alignment_t& aln,
-    const std::string& query_name,
-    const uint64_t& query_total_length,
-    const uint64_t& query_offset,
-    const uint64_t& query_length,
-    const bool& query_is_rev,
-    const std::string& target_name,
-    const uint64_t& target_total_length,
-    const uint64_t& target_offset,
-    const uint64_t& target_length,
-    const float& min_identity,
-    const double& mashmap_estimated_identity,
-    const bool& with_endline = true);
-=======
     std::ostream &out, const std::vector<alignment_t *> &trace,
     wfa::wavefront_aligner_t *const wf_aligner,
     wfa::affine_penalties_t *const affine_penalties, const bool &emit_md_tag,
@@ -388,7 +288,7 @@
     const uint64_t &target_offset, const uint64_t &target_length,
     const float &min_identity, const long &elapsed_time_wflambda_ms,
     const uint64_t &num_alignments, const uint64_t &num_alignments_performed,
-    const double &mashmap_identity, const uint64_t &wflign_max_len_major,
+    const double &mashmap_estimated_identity, const uint64_t &wflign_max_len_major,
     const uint64_t &wflign_max_len_minor, const uint16_t &erode_k,
     const bool &with_endline = true);
 
@@ -400,9 +300,8 @@
                      const uint64_t &target_total_length,
                      const uint64_t &target_offset,
                      const uint64_t &target_length, const float &min_identity,
-                     const double &mashmap_identity,
+                     const double &mashmap_estimated_identity,
                      const bool &with_endline = true);
->>>>>>> f6c6684a
 
 char *alignment_to_cigar(const std::vector<char> &edit_cigar,
                          const uint64_t &start_idx, const uint64_t &end_idx,
