#include "WFA/edit/edit_dp.h"
#include <algorithm>
#include <cctype>
#include <charconv>
#include <cmath>
#include <cstring>
#include <iostream>
#include <vector>
#include <sstream>
#include <functional>
#include <fstream>

//#include "WFA/gap_affine/affine_wavefront.hpp"
//#include "WFA/gap_affine/affine_wavefront_align.h"
#include "WFA/gap_affine/affine_matrix.h"
#include "WFA/gap_affine/swg.h"
#include "WFA/wavefront/wavefront_align.h"
#include "WFA/wavefront/wavefront_reduction.h"
#include "edlib.h"
#include "robin-hood-hashing/robin_hood.h"

//#include "wfa_edit_callback.hpp"
#include "dna.hpp"
#include "rkmh.hpp"
#include "wflambda/utils/commons.h"
#include "wflambda/gap_affine/affine_matrix.h"
#include "wflambda/gap_affine/swg.h"
#include "wflambda/wavefront/wavefront_align.h"
#include "wflambda/wavefront/wavefront_reduction.h"

//#define WFLIGN_DEBUG true // for debugging messages

namespace wflign {

namespace wavefront {

//bool hack_cigar(wfa::cigar_t &cigar, const char *query, const char *target,
//                const uint64_t &query_aln_len, const uint64_t &target_aln_len,
//                uint64_t j, uint64_t i);

bool validate_cigar(const wfa::cigar_t &cigar, const char *query,
                    const char *target, const uint64_t &query_aln_len,
                    const uint64_t &target_aln_len, uint64_t j, uint64_t i);

bool validate_trace(const std::vector<char> &tracev, const char *query,
                    const char *target, const uint64_t &query_aln_len,
                    const uint64_t &target_aln_len, uint64_t j, uint64_t i);

bool unpack_display_cigar(const wfa::cigar_t &cigar, const char *query,
                          const char *target, const uint64_t &query_aln_len,
                          const uint64_t &target_aln_len, uint64_t j,
                          uint64_t i);

struct alignment_t {
    int j = 0;
    int i = 0;
    int query_length = 0;
    int target_length = 0;
    bool ok = false;
    bool keep = false;
    //int score = std::numeric_limits<int>::max();
    // float mash_dist = 1;
    wfa::cigar_t edit_cigar{};
    void display(void) {
        std::cerr << j << " " << i << " " << query_length << " "
                  << target_length << " " << ok << std::endl;
        for (int x = edit_cigar.begin_offset; x < edit_cigar.end_offset; ++x) {
            std::cerr << edit_cigar.operations[x];
        }
        std::cerr << std::endl;
    }
    bool validate(const char *query, const char *target) {
        return validate_cigar(edit_cigar, query, target, query_length,
                              target_length, j, i);
    }
    void trim_front(int query_trim) {
        // this kills the alignment
        if (query_trim >= query_length) {
            ok = false;
            return;
        }
        // increment j and i appropriately
        int trim_to_j = j + query_trim;
        int x = edit_cigar.begin_offset;
        while (x < edit_cigar.end_offset && j < trim_to_j) {
            switch (edit_cigar.operations[x++]) {
            case 'M':
            case 'X':
                --query_length;
                --target_length;
                ++j;
                ++i;
                break;
            case 'I':
                --query_length;
                ++j;
                break;
            case 'D':
                --target_length;
                ++i;
                break;
            default:
                break;
            }
            if (target_length <= 0 || query_length <= 0) {
                ok = false;
                return;
            }
        }
        while (x < edit_cigar.end_offset && edit_cigar.operations[x] == 'D') {
            ++x;
            --target_length;
            ++i;
        }
        if (x == edit_cigar.end_offset)
            ok = false;
        edit_cigar.begin_offset = x;
    }
    void trim_back(int query_trim) {
        if (query_trim >= query_length) {
            ok = false;
            return;
        }
        int x = edit_cigar.end_offset;
        int q = 0;
        while (x > edit_cigar.begin_offset && q < query_trim) {
            switch (edit_cigar.operations[--x]) {
            case 'M':
            case 'X':
                --query_length;
                --target_length;
                ++q;
                break;
            case 'I':
                --query_length;
                ++q;
                break;
            case 'D':
                --target_length;
                break;
            default:
                break;
            }
            if (target_length <= 0 || query_length <= 0) {
                ok = false;
                return;
            }
        }
        while (x >= edit_cigar.begin_offset &&
               edit_cigar.operations[x - 1] == 'D') {
            --x;
            --target_length;
        }
        if (x == edit_cigar.begin_offset)
            ok = false;
        edit_cigar.end_offset = x;
    }
    ~alignment_t() { free(edit_cigar.operations); }
};

// link a position in a traceback matrix to its edit
struct trace_pos_t {
    int j = 0;
    int i = 0;
    wfa::cigar_t *edit_cigar = nullptr;
    int offset = 0;
    bool incr() {
        if (offset < edit_cigar->end_offset) {
            switch (curr()) {
            case 'M':
            case 'X':
                ++j;
                ++i;
                break;
            case 'I':
                ++j;
                break;
            case 'D':
                ++i;
                break;
            default:
                break;
            }
            ++offset;
            return true;
        } else {
            return false;
        }
    }
    bool decr() {
        if (offset > edit_cigar->begin_offset) {
            --offset;
            switch (curr()) {
            case 'M':
            case 'X':
                --j;
                --i;
                break;
            case 'I':
                --j;
                break;
            case 'D':
                --i;
                break;
            default:
                break;
            }
            return true;
        } else {
            return false;
        }
    }
    bool at_end() const { return offset == edit_cigar->end_offset; }
    char curr() const {
        assert(!at_end());
        return edit_cigar->operations[offset];
    }
    bool equal(const trace_pos_t &other) const {
        return j == other.j && i == other.i && curr() == 'M' &&
               curr() == other.curr();
    }
    bool assigned() const { return edit_cigar != nullptr; }
};

void wflign_edit_cigar_copy(wfa::cigar_t *const edit_cigar_dst,
                            wfa::cigar_t *const edit_cigar_src);

void copy_wfa_alignment_into_trace(const wfa::cigar_t *const edit_cigar,
                                   std::vector<char> &trace);

/*
void edlib_to_wflign_edit_cigar_copy(
    wfa::cigar_t* const edit_cigar_dst,
    char* const edlib_cigar_src,
    const uint64_t& edit_distance,
    const uint64_t& edlib_cigar_len);
*/

inline uint64_t encode_pair(int v, int h) {
    return ((uint64_t)v << 32) | (uint64_t)h;
}

wfa::wavefront_aligner_t* get_wavefront_aligner(
    const wfa::affine_penalties_t& wfa_affine_penalties,
    const uint64_t& target_length,
    const uint64_t& query_length,
<<<<<<< HEAD
    const wfa::alignment_scope_t scope,
    const bool& low_memory,
    const int& max_offset);
=======
    const bool& low_memory);
>>>>>>> 97db5699

void wflign_affine_wavefront(
    std::ostream &out, const bool &merge_alignments, const bool &emit_md_tag,
    const bool &paf_format_else_sam, const std::string &query_name,
    const char *query, const uint64_t &query_total_length,
    const uint64_t &query_offset, const uint64_t &query_length,
    const bool &query_is_rev, const std::string &target_name,
    const char *target, const uint64_t &target_total_length,
    const uint64_t &target_offset, const uint64_t &target_length,
    const uint16_t &segment_length, const float &min_identity, const int& minhash_kmer_size,
    const int &wfa_mismatch_score,
    const int &wfa_gap_opening_score,
    const int &wfa_gap_extension_score,
    const int &wflambda_min_wavefront_length, // with these set at 0 we do exact
                                              // WFA for wflambda
    const int &wflambda_max_distance_threshold, const float &mashmap_estimated_identity,
    const int &wflign_mismatch_score,
    const int &wflign_gap_opening_score,
    const int &wflign_gap_extension_score,
    const float &wflign_max_mash_dist,
    const uint64_t &wflign_max_len_major, const uint64_t &wflign_max_len_minor,
    const uint16_t &erode_k);
// const int& wfa_min_wavefront_length, // with these set at 0 we do exact WFA
// for WFA itself const int& wfa_max_distance_threshold);

bool do_wfa_segment_alignment(
    const std::string &query_name, const char *query,
    std::vector<rkmh::hash_t> *&query_sketches, const uint64_t &query_length,
    const uint64_t &j, const std::string &target_name, const char *target,
    std::vector<rkmh::hash_t> *&target_sketches, const uint64_t &target_length,
    const uint64_t &i,
    const uint16_t &segment_length_q,
    const uint16_t &segment_length_t,
    const uint16_t &step_size, const uint64_t &minhash_kmer_size,
    const int &min_wavefront_length,
    const int &max_distance_threshold, const float &max_mash_dist, const float& mashmap_estimated_identity,
    wfa::wavefront_aligner_t *const wf_aligner,
    wfa::affine_penalties_t *const affine_penalties, alignment_t &aln);

void do_wfa_patch_alignment(const char *query, const uint64_t &j,
                            const uint64_t &query_length, const char *target,
                            const uint64_t &i, const uint64_t &target_length,
                            const int &segment_length,
                            const int &min_wavefront_length,
                            const int &max_distance_threshold,
                            uint64_t &max_wf_memory_used,
                            wfa::wavefront_aligner_t *const wf_aligner,
                            wfa::affine_penalties_t *const affine_penalties,
                            alignment_t &aln);

//EdlibAlignResult do_edlib_patch_alignment(const char *query, const uint64_t &j,
//                                          const uint64_t &query_length,
//                                          const char *target, const uint64_t &i,
//                                          const uint64_t &target_length,
//                                          const EdlibAlignMode &align_mode);

void write_merged_alignment(
<<<<<<< HEAD
        std::ostream &out, const std::vector<alignment_t *> &trace,
        wfa::wavefront_aligner_t *const wf_aligner,
        wfa::affine_penalties_t *const affine_penalties, const bool &emit_md_tag,
        const bool &paf_format_else_sam, const char *query,
        const std::string &query_name, const uint64_t &query_total_length,
        const uint64_t &query_offset, const uint64_t &query_length,
        const bool &query_is_rev, const char *target,
        const std::string &target_name, const uint64_t &target_total_length,
        const uint64_t &target_offset, const uint64_t &target_length,
        const uint16_t &segment_length,
        const float &min_identity, const long &elapsed_time_wflambda_ms,
        const uint64_t &num_alignments, const uint64_t &num_alignments_performed,
        uint64_t &max_wf_memory_used,
        const float &mashmap_estimated_identity, const uint64_t &wflign_max_len_major,
        const uint64_t &wflign_max_len_minor, const uint16_t &erode_k,
        const bool &with_endline = true);
=======
    std::ostream &out, const std::vector<alignment_t *> &trace,
    wfa::wavefront_aligner_t *const wf_aligner,
    wfa::affine_penalties_t *const affine_penalties, const bool &emit_md_tag,
    const bool &paf_format_else_sam, const char *query,
    const std::string &query_name, const uint64_t &query_total_length,
    const uint64_t &query_offset, const uint64_t &query_length,
    const bool &query_is_rev, const char *target,
    const std::string &target_name, const uint64_t &target_total_length,
    const uint64_t &target_offset, const uint64_t &target_length,
    const uint16_t &segment_length,
    const float &min_identity, const long &elapsed_time_wflambda_ms,
    const uint64_t &num_alignments, const uint64_t &num_alignments_performed,
    const float &mashmap_estimated_identity,
    const uint64_t &wflign_max_len_major, const uint64_t &wflign_max_len_minor,
    const uint16_t &erode_k,
    const int &min_wf_length, const int &max_dist_threshold,
    const bool &with_endline = true);
>>>>>>> 97db5699

void write_alignment(std::ostream &out, const alignment_t &aln,
                     const std::string &query_name,
                     const uint64_t &query_total_length,
                     const uint64_t &query_offset, const uint64_t &query_length,
                     const bool &query_is_rev, const std::string &target_name,
                     const uint64_t &target_total_length,
                     const uint64_t &target_offset,
                     const uint64_t &target_length, const float &min_identity,
                     const float &mashmap_estimated_identity,
                     const bool &with_endline = true);

char *alignment_to_cigar(const std::vector<char> &edit_cigar,
                         const uint64_t &start_idx, const uint64_t &end_idx,
                         uint64_t &target_aligned_length,
                         uint64_t &query_aligned_length, uint64_t &matches,
                         uint64_t &mismatches, uint64_t &insertions,
                         uint64_t &inserted_bp, uint64_t &deletions,
                         uint64_t &deleted_bp);

char *wfa_alignment_to_cigar(const wfa::cigar_t *const edit_cigar,
                             uint64_t &target_aligned_length,
                             uint64_t &query_aligned_length, uint64_t &matches,
                             uint64_t &mismatches, uint64_t &insertions,
                             uint64_t &inserted_bp, uint64_t &deletions,
                             uint64_t &deleted_bp);

/*char* edlib_alignment_to_cigar(
    const unsigned char* const alignment,
    const int alignment_length,
    uint64_t& target_aligned_length,
    uint64_t& query_aligned_length,
    uint64_t& matches,
    uint64_t& mismatches,
    uint64_t& insertions,
    uint64_t& inserted_bp,
    uint64_t& deletions,
    uint64_t& deleted_bp);*/

double float2phred(const double &prob);

void sort_indels(std::vector<char> &v);

} // namespace wavefront

} // namespace wflign<|MERGE_RESOLUTION|>--- conflicted
+++ resolved
@@ -244,13 +244,9 @@
     const wfa::affine_penalties_t& wfa_affine_penalties,
     const uint64_t& target_length,
     const uint64_t& query_length,
-<<<<<<< HEAD
     const wfa::alignment_scope_t scope,
     const bool& low_memory,
     const int& max_offset);
-=======
-    const bool& low_memory);
->>>>>>> 97db5699
 
 void wflign_affine_wavefront(
     std::ostream &out, const bool &merge_alignments, const bool &emit_md_tag,
@@ -308,24 +304,6 @@
 //                                          const EdlibAlignMode &align_mode);
 
 void write_merged_alignment(
-<<<<<<< HEAD
-        std::ostream &out, const std::vector<alignment_t *> &trace,
-        wfa::wavefront_aligner_t *const wf_aligner,
-        wfa::affine_penalties_t *const affine_penalties, const bool &emit_md_tag,
-        const bool &paf_format_else_sam, const char *query,
-        const std::string &query_name, const uint64_t &query_total_length,
-        const uint64_t &query_offset, const uint64_t &query_length,
-        const bool &query_is_rev, const char *target,
-        const std::string &target_name, const uint64_t &target_total_length,
-        const uint64_t &target_offset, const uint64_t &target_length,
-        const uint16_t &segment_length,
-        const float &min_identity, const long &elapsed_time_wflambda_ms,
-        const uint64_t &num_alignments, const uint64_t &num_alignments_performed,
-        uint64_t &max_wf_memory_used,
-        const float &mashmap_estimated_identity, const uint64_t &wflign_max_len_major,
-        const uint64_t &wflign_max_len_minor, const uint16_t &erode_k,
-        const bool &with_endline = true);
-=======
     std::ostream &out, const std::vector<alignment_t *> &trace,
     wfa::wavefront_aligner_t *const wf_aligner,
     wfa::affine_penalties_t *const affine_penalties, const bool &emit_md_tag,
@@ -338,12 +316,12 @@
     const uint16_t &segment_length,
     const float &min_identity, const long &elapsed_time_wflambda_ms,
     const uint64_t &num_alignments, const uint64_t &num_alignments_performed,
+    uint64_t &max_wf_memory_used,
     const float &mashmap_estimated_identity,
     const uint64_t &wflign_max_len_major, const uint64_t &wflign_max_len_minor,
     const uint16_t &erode_k,
     const int &min_wf_length, const int &max_dist_threshold,
     const bool &with_endline = true);
->>>>>>> 97db5699
 
 void write_alignment(std::ostream &out, const alignment_t &aln,
                      const std::string &query_name,
